#------------------------------------------------------------------------------
#
#  $Id$
#
#  Copyright (C) 2006-2008  Florian Pose, Ingenieurgemeinschaft IgH
#
#  This file is part of the IgH EtherCAT Master.
#
#  The IgH EtherCAT Master is free software; you can redistribute it and/or
#  modify it under the terms of the GNU General Public License version 2, as
#  published by the Free Software Foundation.
#
#  The IgH EtherCAT Master is distributed in the hope that it will be useful,
#  but WITHOUT ANY WARRANTY; without even the implied warranty of
#  MERCHANTABILITY or FITNESS FOR A PARTICULAR PURPOSE.  See the GNU General
#  Public License for more details.
#
#  You should have received a copy of the GNU General Public License along
#  with the IgH EtherCAT Master; if not, write to the Free Software
#  Foundation, Inc., 51 Franklin St, Fifth Floor, Boston, MA  02110-1301  USA
#
#  ---
#  
#  The license mentioned above concerns the source code only. Using the
#  EtherCAT technology and brand is only permitted in compliance with the
#  industrial property and similar rights of Beckhoff Automation GmbH.
#
#------------------------------------------------------------------------------

SUBDIRS = e1000

DIST_SUBDIRS = e1000

# using HEADERS to enable tags target
noinst_HEADERS = \
	8139too-2.6.13-ethercat.c \
	8139too-2.6.13-orig.c \
	8139too-2.6.17-ethercat.c \
	8139too-2.6.17-orig.c \
	8139too-2.6.18-ethercat.c \
	8139too-2.6.18-orig.c \
	8139too-2.6.19-ethercat.c \
	8139too-2.6.19-orig.c \
	8139too-2.6.22-ethercat.c \
	8139too-2.6.22-orig.c \
	8139too-2.6.23-ethercat.c \
	8139too-2.6.23-orig.c \
	8139too-2.6.24-ethercat.c \
	8139too-2.6.24-orig.c \
	8139too-2.6.25-ethercat.c \
	8139too-2.6.25-orig.c \
	8139too-2.6.26-ethercat.c \
	8139too-2.6.26-orig.c \
	8139too-2.6.27-ethercat.c \
	8139too-2.6.27-orig.c \
	8139too-2.6.28-ethercat.c \
	8139too-2.6.28-orig.c \
	8139too-2.6.29-ethercat.c \
	8139too-2.6.29-orig.c \
	8139too-2.6.31-ethercat.c \
	8139too-2.6.31-orig.c \
	8139too-2.6.32-ethercat.c \
	8139too-2.6.32-orig.c \
	8139too-2.6.33-ethercat.c \
	8139too-2.6.33-orig.c \
	8139too-2.6.34-ethercat.c \
	8139too-2.6.34-orig.c \
<<<<<<< HEAD
	8139too-2.6.36-ethercat.c \
	8139too-2.6.36-orig.c \
	8139too-2.6.37-ethercat.c \
	8139too-2.6.37-orig.c \
=======
	8139too-2.6.35-ethercat.c \
	8139too-2.6.35-orig.c \
>>>>>>> b76b5d70
	e100-2.6.20-ethercat.c \
	e100-2.6.20-orig.c \
	e100-2.6.24-ethercat.c \
	e100-2.6.24-orig.c \
	e100-2.6.26-ethercat.c \
	e100-2.6.26-orig.c \
	e100-2.6.27-ethercat.c \
	e100-2.6.27-orig.c \
	e100-2.6.28-ethercat.c \
	e100-2.6.28-orig.c \
	e100-2.6.29-ethercat.c \
	e100-2.6.29-orig.c \
	e100-2.6.31-ethercat.c \
	e100-2.6.31-orig.c \
	e100-2.6.33-ethercat.c \
	e100-2.6.33-orig.c \
	ecdev.h \
	generic.c \
	r8169-2.6.24-ethercat.c \
	r8169-2.6.24-orig.c \
	r8169-2.6.27-ethercat.c \
	r8169-2.6.27-orig.c \
	r8169-2.6.28-ethercat.c \
	r8169-2.6.28-orig.c \
	r8169-2.6.29-ethercat.c \
	r8169-2.6.29-orig.c \
	r8169-2.6.31-ethercat.c \
	r8169-2.6.31-orig.c
	r8169-2.6.33-ethercat.c \
	r8169-2.6.33-orig.c

EXTRA_DIST = \
	Kbuild.in
	
BUILT_SOURCES = \
	Kbuild

modules:
	$(MAKE) -C "$(LINUX_SOURCE_DIR)" M="@abs_srcdir@" modules

modules_install:
	$(MAKE) -C "$(LINUX_SOURCE_DIR)" M="@abs_srcdir@" \
		INSTALL_MOD_DIR="$(INSTALL_MOD_DIR)" modules_install

clean-local:
	$(MAKE) -C "$(LINUX_SOURCE_DIR)" M="@abs_srcdir@" clean

#------------------------------------------------------------------------------<|MERGE_RESOLUTION|>--- conflicted
+++ resolved
@@ -65,15 +65,12 @@
 	8139too-2.6.33-orig.c \
 	8139too-2.6.34-ethercat.c \
 	8139too-2.6.34-orig.c \
-<<<<<<< HEAD
+	8139too-2.6.35-ethercat.c \
+	8139too-2.6.35-orig.c \
 	8139too-2.6.36-ethercat.c \
 	8139too-2.6.36-orig.c \
 	8139too-2.6.37-ethercat.c \
 	8139too-2.6.37-orig.c \
-=======
-	8139too-2.6.35-ethercat.c \
-	8139too-2.6.35-orig.c \
->>>>>>> b76b5d70
 	e100-2.6.20-ethercat.c \
 	e100-2.6.20-orig.c \
 	e100-2.6.24-ethercat.c \
