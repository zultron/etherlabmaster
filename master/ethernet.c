--- conflicted
+++ resolved
@@ -79,16 +79,6 @@
 int ec_eoedev_stop(struct net_device *);
 int ec_eoedev_tx(struct sk_buff *, struct net_device *);
 struct net_device_stats *ec_eoedev_stats(struct net_device *);
-
-#if LINUX_VERSION_CODE >= KERNEL_VERSION(2, 6, 31)
-static const struct net_device_ops ec_eoe_netdev_ops =
-{
-    .ndo_open = ec_eoedev_open,
-    .ndo_stop = ec_eoedev_stop,
-    .ndo_start_xmit = ec_eoedev_tx,
-    .ndo_get_stats = ec_eoedev_stats,
-};
-#endif
 
 /*****************************************************************************/
 
@@ -161,13 +151,8 @@
     }
 
     // initialize net_device
-<<<<<<< HEAD
 #if LINUX_VERSION_CODE >= KERNEL_VERSION(2, 6, 29)
     eoe->dev->netdev_ops = &ec_eoedev_ops;
-=======
-#if LINUX_VERSION_CODE >= KERNEL_VERSION(2, 6, 31)
-    eoe->dev->netdev_ops = &ec_eoe_netdev_ops;
->>>>>>> d6a9f1dc
 #else
     eoe->dev->open = ec_eoedev_open;
     eoe->dev->stop = ec_eoedev_stop;
