--- conflicted
+++ resolved
@@ -56,11 +56,7 @@
  *
  * Increment this when changing the ioctl interface!
  */
-<<<<<<< HEAD
-#define EC_IOCTL_VERSION_MAGIC 6
-=======
 #define EC_IOCTL_VERSION_MAGIC 8
->>>>>>> 2df1680d
 
 // Command-line tool
 #define EC_IOCTL_MODULE                EC_IOR(0x00, ec_ioctl_module_t)
@@ -96,53 +92,6 @@
 #endif
 
 // Application interface
-<<<<<<< HEAD
-#define EC_IOCTL_REQUEST                EC_IO(0x1c)
-#define EC_IOCTL_CREATE_DOMAIN          EC_IO(0x1d)
-#define EC_IOCTL_CREATE_SLAVE_CONFIG  EC_IOWR(0x1e, ec_ioctl_config_t)
-#define EC_IOCTL_ACTIVATE              EC_IOR(0x1f, size_t)
-#define EC_IOCTL_DEACTIVATE             EC_IO(0x20)
-#define EC_IOCTL_SEND                   EC_IO(0x21)
-#define EC_IOCTL_RECEIVE                EC_IO(0x22)
-#define EC_IOCTL_MASTER_STATE          EC_IOR(0x23, ec_master_state_t)
-#define EC_IOCTL_APP_TIME              EC_IOW(0x24, ec_ioctl_app_time_t)
-#define EC_IOCTL_SYNC_REF               EC_IO(0x25)
-#define EC_IOCTL_SYNC_SLAVES            EC_IO(0x26)
-#define EC_IOCTL_SYNC_MON_QUEUE         EC_IO(0x27)
-#define EC_IOCTL_SYNC_MON_PROCESS      EC_IOR(0x28, uint32_t)
-#define EC_IOCTL_SC_SYNC               EC_IOW(0x29, ec_ioctl_config_t)
-#define EC_IOCTL_SC_WATCHDOG           EC_IOW(0x2a, ec_ioctl_config_t)
-#define EC_IOCTL_SC_ADD_PDO            EC_IOW(0x2b, ec_ioctl_config_pdo_t)
-#define EC_IOCTL_SC_CLEAR_PDOS         EC_IOW(0x2c, ec_ioctl_config_pdo_t)
-#define EC_IOCTL_SC_ADD_ENTRY          EC_IOW(0x2d, ec_ioctl_add_pdo_entry_t)
-#define EC_IOCTL_SC_CLEAR_ENTRIES      EC_IOW(0x2e, ec_ioctl_config_pdo_t)
-#define EC_IOCTL_SC_REG_PDO_ENTRY     EC_IOWR(0x2f, ec_ioctl_reg_pdo_entry_t)
-#define EC_IOCTL_SC_DC                 EC_IOW(0x20, ec_ioctl_config_t)
-#define EC_IOCTL_SC_SDO                EC_IOW(0x31, ec_ioctl_sc_sdo_t)
-#define EC_IOCTL_SC_SDO_REQUEST       EC_IOWR(0x32, ec_ioctl_sdo_request_t)
-#define EC_IOCTL_SC_VOE               EC_IOWR(0x33, ec_ioctl_voe_t)
-#define EC_IOCTL_SC_STATE             EC_IOWR(0x34, ec_ioctl_sc_state_t)
-#define EC_IOCTL_SC_IDN                EC_IOW(0x35, ec_ioctl_sc_idn_t)
-#define EC_IOCTL_DOMAIN_OFFSET          EC_IO(0x36)
-#define EC_IOCTL_DOMAIN_PROCESS         EC_IO(0x37)
-#define EC_IOCTL_DOMAIN_QUEUE           EC_IO(0x38)
-#define EC_IOCTL_DOMAIN_STATE         EC_IOWR(0x39, ec_ioctl_domain_state_t)
-#define EC_IOCTL_SDO_REQUEST_TIMEOUT  EC_IOWR(0x3a, ec_ioctl_sdo_request_t)
-#define EC_IOCTL_SDO_REQUEST_STATE    EC_IOWR(0x3b, ec_ioctl_sdo_request_t)
-#define EC_IOCTL_SDO_REQUEST_READ     EC_IOWR(0x3c, ec_ioctl_sdo_request_t)
-#define EC_IOCTL_SDO_REQUEST_WRITE    EC_IOWR(0x3d, ec_ioctl_sdo_request_t)
-#define EC_IOCTL_SDO_REQUEST_DATA     EC_IOWR(0x3e, ec_ioctl_sdo_request_t)
-#define EC_IOCTL_VOE_SEND_HEADER       EC_IOW(0x3f, ec_ioctl_voe_t)
-#define EC_IOCTL_VOE_REC_HEADER       EC_IOWR(0x40, ec_ioctl_voe_t)
-#define EC_IOCTL_VOE_READ              EC_IOW(0x41, ec_ioctl_voe_t)
-#define EC_IOCTL_VOE_READ_NOSYNC       EC_IOW(0x42, ec_ioctl_voe_t)
-#define EC_IOCTL_VOE_WRITE            EC_IOWR(0x43, ec_ioctl_voe_t)
-#define EC_IOCTL_VOE_EXEC             EC_IOWR(0x44, ec_ioctl_voe_t)
-#define EC_IOCTL_VOE_DATA             EC_IOWR(0x45, ec_ioctl_voe_t)
-#define EC_IOCTL_SET_SEND_INTERVAL     EC_IOW(0x46, size_t)
-#define EC_IOCTL_MASTER_SC_STATE        EC_IOR(0x47, ec_master_state_t)
-#define EC_IOCTL_SC_OVERLAPPING_IO      EC_IOW(0x48, ec_ioctl_config_t)
-=======
 #define EC_IOCTL_REQUEST                EC_IO(0x1d)
 #define EC_IOCTL_CREATE_DOMAIN          EC_IO(0x1e)
 #define EC_IOCTL_CREATE_SLAVE_CONFIG  EC_IOWR(0x1f, ec_ioctl_config_t)
@@ -186,7 +135,8 @@
 #define EC_IOCTL_VOE_EXEC             EC_IOWR(0x45, ec_ioctl_voe_t)
 #define EC_IOCTL_VOE_DATA             EC_IOWR(0x46, ec_ioctl_voe_t)
 #define EC_IOCTL_SET_SEND_INTERVAL     EC_IOW(0x47, size_t)
->>>>>>> 2df1680d
+#define EC_IOCTL_MASTER_SC_STATE        EC_IOR(0x47, ec_master_state_t)
+#define EC_IOCTL_SC_OVERLAPPING_IO      EC_IOW(0x48, ec_ioctl_config_t)
 
 /*****************************************************************************/
 
