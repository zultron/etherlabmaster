/******************************************************************************
 *
 *  $Id$
 *
 *  Copyright (C) 2006-2008  Florian Pose, Ingenieurgemeinschaft IgH
 *
 *  This file is part of the IgH EtherCAT Master.
 *
 *  The IgH EtherCAT Master is free software; you can redistribute it and/or
 *  modify it under the terms of the GNU General Public License version 2, as
 *  published by the Free Software Foundation.
 *
 *  The IgH EtherCAT Master is distributed in the hope that it will be useful,
 *  but WITHOUT ANY WARRANTY; without even the implied warranty of
 *  MERCHANTABILITY or FITNESS FOR A PARTICULAR PURPOSE.  See the GNU General
 *  Public License for more details.
 *
 *  You should have received a copy of the GNU General Public License along
 *  with the IgH EtherCAT Master; if not, write to the Free Software
 *  Foundation, Inc., 51 Franklin St, Fifth Floor, Boston, MA  02110-1301  USA
 *
 *  ---
 *
 *  The license mentioned above concerns the source code only. Using the
 *  EtherCAT technology and brand is only permitted in compliance with the
 *  industrial property and similar rights of Beckhoff Automation GmbH.
 *
 *****************************************************************************/

/**
   \file
   EtherCAT master methods.
*/

/*****************************************************************************/

#include <linux/module.h>
#include <linux/kernel.h>
#include <linux/string.h>
#include <linux/slab.h>
#include <linux/delay.h>
#include <linux/device.h>
#include <linux/version.h>

#include "globals.h"
#include "slave.h"
#include "slave_config.h"
#include "device.h"
#include "datagram.h"
#ifdef EC_EOE
#include "ethernet.h"
#endif
#include "master.h"

/*****************************************************************************/

#ifdef EC_HAVE_CYCLES

/** Frame timeout in cycles.
 */
static cycles_t timeout_cycles;

#else

/** Frame timeout in jiffies.
 */
static unsigned long timeout_jiffies;
    
#endif

/*****************************************************************************/

void ec_master_clear_slave_configs(ec_master_t *);
void ec_master_clear_domains(ec_master_t *);
static int ec_master_idle_thread(void *);
static int ec_master_operation_thread(void *);
#ifdef EC_EOE
static int ec_master_eoe_thread(void *);
#endif
void ec_master_find_dc_ref_clock(ec_master_t *);

/*****************************************************************************/

/** Static variables initializer.
*/
void ec_master_init_static(void)
{
#ifdef EC_HAVE_CYCLES
    timeout_cycles = (cycles_t) EC_IO_TIMEOUT /* us */ * (cpu_khz / 1000);
#else
    // one jiffy may always elapse between time measurement
    timeout_jiffies = max(EC_IO_TIMEOUT * HZ / 1000000, 1);
#endif
}

/*****************************************************************************/

/**
   Master constructor.
   \return 0 in case of success, else < 0
*/

int ec_master_init(ec_master_t *master, /**< EtherCAT master */
        unsigned int index, /**< master index */
        const uint8_t *main_mac, /**< MAC address of main device */
        const uint8_t *backup_mac, /**< MAC address of backup device */
        dev_t device_number, /**< Character device number. */
        struct class *class, /**< Device class. */
        unsigned int debug_level /**< Debug level (module parameter). */
        )
{
    int ret;

    master->index = index;
    master->reserved = 0;

    sema_init(&master->master_sem, 1);

    master->main_mac = main_mac;
    master->backup_mac = backup_mac;

    sema_init(&master->device_sem, 1);

    master->phase = EC_ORPHANED;
    master->active = 0;
    master->injection_seq_fsm = 0;
    master->injection_seq_rt = 0;

    master->slaves = NULL;
    master->slave_count = 0;
    
    INIT_LIST_HEAD(&master->configs);

    master->app_time = 0ULL;
    master->app_start_time = 0ULL;
    master->has_start_time = 0;

    master->scan_busy = 0;
    master->allow_scan = 1;
    sema_init(&master->scan_sem, 1);
    init_waitqueue_head(&master->scan_queue);

    master->config_busy = 0;
    master->allow_config = 1;
    sema_init(&master->config_sem, 1);
    init_waitqueue_head(&master->config_queue);
    
    INIT_LIST_HEAD(&master->datagram_queue);
    master->datagram_index = 0;

    INIT_LIST_HEAD(&master->ext_datagram_queue);
    sema_init(&master->ext_queue_sem, 1);

    INIT_LIST_HEAD(&master->domains);

    master->debug_level = debug_level;
    master->stats.timeouts = 0;
    master->stats.corrupted = 0;
    master->stats.unmatched = 0;
    master->stats.output_jiffies = 0;
    master->frames_timed_out = 0;

    master->thread = NULL;

#ifdef EC_EOE
    master->eoe_thread = NULL;
    INIT_LIST_HEAD(&master->eoe_handlers);
#endif

    sema_init(&master->io_sem, 1);
    master->send_cb = NULL;
    master->receive_cb = NULL;
    master->cb_data = NULL;
    master->app_send_cb = NULL;
    master->app_receive_cb = NULL;
    master->app_cb_data = NULL;

    INIT_LIST_HEAD(&master->sii_requests);
    init_waitqueue_head(&master->sii_queue);

    INIT_LIST_HEAD(&master->slave_sdo_requests);
    init_waitqueue_head(&master->sdo_queue);

    INIT_LIST_HEAD(&master->reg_requests);
    init_waitqueue_head(&master->reg_queue);

    INIT_LIST_HEAD(&master->foe_requests);
    init_waitqueue_head(&master->foe_queue);

    // init devices
    ret = ec_device_init(&master->main_device, master);
    if (ret < 0)
        goto out_return;

    ret = ec_device_init(&master->backup_device, master);
    if (ret < 0)
        goto out_clear_main;

    // init state machine datagram
    ec_datagram_init(&master->fsm_datagram);
    snprintf(master->fsm_datagram.name, EC_DATAGRAM_NAME_SIZE, "master-fsm");
    ret = ec_datagram_prealloc(&master->fsm_datagram, EC_MAX_DATA_SIZE);
    if (ret < 0) {
        ec_datagram_clear(&master->fsm_datagram);
        EC_ERR("Failed to allocate FSM datagram.\n");
        goto out_clear_backup;
    }

    // create state machine object
    ec_fsm_master_init(&master->fsm, master, &master->fsm_datagram);

    // init reference sync datagram
    ec_datagram_init(&master->ref_sync_datagram);
    snprintf(master->ref_sync_datagram.name, EC_DATAGRAM_NAME_SIZE, "refsync");
    ret = ec_datagram_apwr(&master->ref_sync_datagram, 0, 0x0910, 8);
    if (ret < 0) {
        ec_datagram_clear(&master->ref_sync_datagram);
        EC_ERR("Failed to allocate reference synchronisation datagram.\n");
        goto out_clear_fsm;
    }

    // init sync datagram
    ec_datagram_init(&master->sync_datagram);
    snprintf(master->sync_datagram.name, EC_DATAGRAM_NAME_SIZE, "sync");
    ret = ec_datagram_prealloc(&master->sync_datagram, 4);
    if (ret < 0) {
        ec_datagram_clear(&master->sync_datagram);
        EC_ERR("Failed to allocate synchronisation datagram.\n");
        goto out_clear_ref_sync;
    }

    // init sync monitor datagram
    ec_datagram_init(&master->sync_mon_datagram);
    snprintf(master->sync_mon_datagram.name, EC_DATAGRAM_NAME_SIZE, "syncmon");
    ret = ec_datagram_brd(&master->sync_mon_datagram, 0x092c, 4);
    if (ret < 0) {
        ec_datagram_clear(&master->sync_mon_datagram);
        EC_ERR("Failed to allocate sync monitoring datagram.\n");
        goto out_clear_sync;
    }

    ec_master_find_dc_ref_clock(master);

    // init character device
    ret = ec_cdev_init(&master->cdev, master, device_number);
    if (ret)
        goto out_clear_sync_mon;
    
#if LINUX_VERSION_CODE >= KERNEL_VERSION(2, 6, 27)
    master->class_device = device_create(class, NULL,
            MKDEV(MAJOR(device_number), master->index), NULL,
            "EtherCAT%u", master->index);
#elif LINUX_VERSION_CODE >= KERNEL_VERSION(2, 6, 26)
    master->class_device = device_create(class, NULL,
            MKDEV(MAJOR(device_number), master->index),
            "EtherCAT%u", master->index);
#elif LINUX_VERSION_CODE >= KERNEL_VERSION(2, 6, 15)
    master->class_device = class_device_create(class, NULL,
            MKDEV(MAJOR(device_number), master->index), NULL,
            "EtherCAT%u", master->index);
#else
    master->class_device = class_device_create(class,
            MKDEV(MAJOR(device_number), master->index), NULL,
            "EtherCAT%u", master->index);
#endif
    if (IS_ERR(master->class_device)) {
        EC_ERR("Failed to create class device!\n");
        ret = PTR_ERR(master->class_device);
        goto out_clear_cdev;
    }

    return 0;

out_clear_cdev:
    ec_cdev_clear(&master->cdev);
out_clear_sync_mon:
    ec_datagram_clear(&master->sync_mon_datagram);
out_clear_sync:
    ec_datagram_clear(&master->sync_datagram);
out_clear_ref_sync:
    ec_datagram_clear(&master->ref_sync_datagram);
out_clear_fsm:
    ec_fsm_master_clear(&master->fsm);
    ec_datagram_clear(&master->fsm_datagram);
out_clear_backup:
    ec_device_clear(&master->backup_device);
out_clear_main:
    ec_device_clear(&master->main_device);
out_return:
    return ret;
}

/*****************************************************************************/

/** Destructor.
*/
void ec_master_clear(
        ec_master_t *master /**< EtherCAT master */
        )
{
#if LINUX_VERSION_CODE >= KERNEL_VERSION(2, 6, 26)
    device_unregister(master->class_device);
#else
    class_device_unregister(master->class_device);
#endif

    ec_cdev_clear(&master->cdev);
    
#ifdef EC_EOE
    ec_master_clear_eoe_handlers(master);
#endif
    ec_master_clear_domains(master);
    ec_master_clear_slave_configs(master);
    ec_master_clear_slaves(master);

    ec_datagram_clear(&master->sync_mon_datagram);
    ec_datagram_clear(&master->sync_datagram);
    ec_datagram_clear(&master->ref_sync_datagram);
    ec_fsm_master_clear(&master->fsm);
    ec_datagram_clear(&master->fsm_datagram);
    ec_device_clear(&master->backup_device);
    ec_device_clear(&master->main_device);
}

/*****************************************************************************/

#ifdef EC_EOE
/** Clear and free all EoE handlers.
 */
void ec_master_clear_eoe_handlers(
        ec_master_t *master /**< EtherCAT master */
        )
{
    ec_eoe_t *eoe, *next;

    list_for_each_entry_safe(eoe, next, &master->eoe_handlers, list) {
        list_del(&eoe->list);
        ec_eoe_clear(eoe);
        kfree(eoe);
    }
}
#endif

/*****************************************************************************/

/** Clear all slave configurations.
 */
void ec_master_clear_slave_configs(ec_master_t *master)
{
    ec_slave_config_t *sc, *next;

    list_for_each_entry_safe(sc, next, &master->configs, list) {
        list_del(&sc->list);
        ec_slave_config_clear(sc);
        kfree(sc);
    }
}

/*****************************************************************************/

/** Clear all slaves.
 */
void ec_master_clear_slaves(ec_master_t *master)
{
    ec_slave_t *slave;

    master->dc_ref_clock = NULL;

<<<<<<< HEAD
	// external requests are obsolete, so we wake pending waiters and remove them from the list
	// SII
=======
    // external requests are obsolete, so we wake pending waiters and remove
    // them from the list
    //
	// SII requests
>>>>>>> 2d20850e
	while (1) {
		ec_sii_write_request_t *request;
		if (list_empty(&master->sii_requests))
			break;
		// get first request
<<<<<<< HEAD
		request = list_entry(master->sii_requests.next, ec_sii_write_request_t,
				list);
=======
        request = list_entry(master->sii_requests.next,
                ec_sii_write_request_t, list);
>>>>>>> 2d20850e
		list_del_init(&request->list); // dequeue
		EC_INFO("Discarding SII request, slave %u does not exist anymore.\n",
				request->slave->ring_position);
		request->state = EC_INT_REQUEST_FAILURE;
		wake_up(&master->sii_queue);
	}
<<<<<<< HEAD
	// Reg
=======

	// Register requests
>>>>>>> 2d20850e
	while (1) {
	    ec_reg_request_t *request;
		if (list_empty(&master->reg_requests))
			break;
		// get first request
		request = list_entry(master->reg_requests.next,
				ec_reg_request_t, list);
		list_del_init(&request->list); // dequeue
		EC_INFO("Discarding Reg request, slave %u does not exist anymore.\n",
				request->slave->ring_position);
		request->state = EC_INT_REQUEST_FAILURE;
		wake_up(&master->reg_queue);
	}
<<<<<<< HEAD
	// SDO
=======

	// SDO requests
>>>>>>> 2d20850e
	while (1) {
		ec_master_sdo_request_t *request;
		if (list_empty(&master->slave_sdo_requests))
			break;
		// get first request
		request = list_entry(master->slave_sdo_requests.next,
				ec_master_sdo_request_t, list);
		list_del_init(&request->list); // dequeue
		EC_INFO("Discarding SDO request, slave %u does not exist anymore.\n",
				request->slave->ring_position);
		request->req.state = EC_INT_REQUEST_FAILURE;
		wake_up(&master->sdo_queue);
	}
<<<<<<< HEAD
	// FOE
=======

	// FoE requests
>>>>>>> 2d20850e
	while (1) {
		ec_master_foe_request_t *request;
		if (list_empty(&master->foe_requests))
			break;
		// get first request
		request = list_entry(master->foe_requests.next,
				ec_master_foe_request_t, list);
		list_del_init(&request->list); // dequeue
		EC_INFO("Discarding FOE request, slave %u does not exist anymore.\n",
				request->slave->ring_position);
		request->req.state = EC_INT_REQUEST_FAILURE;
		wake_up(&master->foe_queue);
	}

    for (slave = master->slaves;
            slave < master->slaves + master->slave_count;
            slave++) {
        ec_slave_clear(slave);
    }

    if (master->slaves) {
        kfree(master->slaves);
        master->slaves = NULL;
    }

    master->slave_count = 0;
}

/*****************************************************************************/

/** Clear all domains.
 */
void ec_master_clear_domains(ec_master_t *master)
{
    ec_domain_t *domain, *next;

    list_for_each_entry_safe(domain, next, &master->domains, list) {
        list_del(&domain->list);
        ec_domain_clear(domain);
        kfree(domain);
    }
}

/*****************************************************************************/

/** Internal sending callback.
 */
void ec_master_internal_send_cb(
        void *cb_data /**< Callback data. */
        )
{
    ec_master_t *master = (ec_master_t *) cb_data;
    down(&master->io_sem);
    ecrt_master_send_ext(master);
    up(&master->io_sem);
}

/*****************************************************************************/

/** Internal receiving callback.
 */
void ec_master_internal_receive_cb(
        void *cb_data /**< Callback data. */
        )
{
    ec_master_t *master = (ec_master_t *) cb_data;
    down(&master->io_sem);
    ecrt_master_receive(master);
    up(&master->io_sem);
}

/*****************************************************************************/

/** Starts the master thread.
 *
 * \retval  0 Success.
 * \retval <0 Error code.
 */
int ec_master_thread_start(
        ec_master_t *master, /**< EtherCAT master */
        int (*thread_func)(void *), /**< thread function to start */
        const char *name /**< Thread name. */
        )
{
    EC_INFO("Starting %s thread.\n", name);
    master->thread = kthread_run(thread_func, master, name);
    if (IS_ERR(master->thread)) {
        int err = (int) PTR_ERR(master->thread);
        EC_ERR("Failed to start master thread (error %i)!\n", err);
        master->thread = NULL;
        return err;
    }
    
    return 0;
}

/*****************************************************************************/

/** Stops the master thread.
 */
void ec_master_thread_stop(
        ec_master_t *master /**< EtherCAT master */
        )
{
    unsigned long sleep_jiffies;
    
    if (!master->thread) {
        EC_WARN("ec_master_thread_stop(): Already finished!\n");
        return;
    }

    if (master->debug_level)
        EC_DBG("Stopping master thread.\n");

    kthread_stop(master->thread);
    master->thread = NULL;
    EC_INFO("Master thread exited.\n");

    if (master->fsm_datagram.state != EC_DATAGRAM_SENT)
        return;
    
    // wait for FSM datagram
    sleep_jiffies = max(HZ / 100, 1); // 10 ms, at least 1 jiffy
    schedule_timeout(sleep_jiffies);
}

/*****************************************************************************/

/** Transition function from ORPHANED to IDLE phase.
 */
int ec_master_enter_idle_phase(
        ec_master_t *master /**< EtherCAT master */
        )
{
    int ret;

    if (master->debug_level)
        EC_DBG("ORPHANED -> IDLE.\n");

    master->send_cb = ec_master_internal_send_cb;
    master->receive_cb = ec_master_internal_receive_cb;
    master->cb_data = master;

    master->phase = EC_IDLE;
    ret = ec_master_thread_start(master, ec_master_idle_thread,
            "EtherCAT-IDLE");
    if (ret)
        master->phase = EC_ORPHANED;

    return ret;
}

/*****************************************************************************/

/** Transition function from IDLE to ORPHANED phase.
 */
void ec_master_leave_idle_phase(ec_master_t *master /**< EtherCAT master */)
{
    if (master->debug_level)
        EC_DBG("IDLE -> ORPHANED.\n");

    master->phase = EC_ORPHANED;
    
#ifdef EC_EOE
    ec_master_eoe_stop(master);
#endif
    ec_master_thread_stop(master);

    down(&master->master_sem);
    ec_master_clear_slaves(master);
    up(&master->master_sem);
}

/*****************************************************************************/

/** Transition function from IDLE to OPERATION phase.
 */
int ec_master_enter_operation_phase(ec_master_t *master /**< EtherCAT master */)
{
    int ret = 0;
    ec_slave_t *slave;
#ifdef EC_EOE
    ec_eoe_t *eoe;
#endif

    if (master->debug_level)
        EC_DBG("IDLE -> OPERATION.\n");

    down(&master->config_sem);
    master->allow_config = 0; // temporarily disable slave configuration
    if (master->config_busy) {
        up(&master->config_sem);

        // wait for slave configuration to complete
        ret = wait_event_interruptible(master->config_queue,
                    !master->config_busy);
        if (ret) {
            EC_INFO("Finishing slave configuration interrupted by signal.\n");
            goto out_allow;
        }

        if (master->debug_level)
            EC_DBG("Waiting for pending slave configuration returned.\n");
    } else {
        up(&master->config_sem);
    }

    down(&master->scan_sem);
    master->allow_scan = 0; // 'lock' the slave list
    if (!master->scan_busy) {
        up(&master->scan_sem);
    } else {
        up(&master->scan_sem);

        // wait for slave scan to complete
        ret = wait_event_interruptible(master->scan_queue, !master->scan_busy);
        if (ret) {
            EC_INFO("Waiting for slave scan interrupted by signal.\n");
            goto out_allow;
        }
        
        if (master->debug_level)
            EC_DBG("Waiting for pending slave scan returned.\n");
    }

    // set states for all slaves
    for (slave = master->slaves;
            slave < master->slaves + master->slave_count;
            slave++) {
        ec_slave_request_state(slave, EC_SLAVE_STATE_PREOP);
    }

#ifdef EC_EOE
    // ... but set EoE slaves to OP
    list_for_each_entry(eoe, &master->eoe_handlers, list) {
        if (ec_eoe_is_open(eoe))
            ec_slave_request_state(eoe->slave, EC_SLAVE_STATE_OP);
    }
#endif

    master->phase = EC_OPERATION;
    master->app_send_cb = NULL;
    master->app_receive_cb = NULL;
    master->app_cb_data = NULL;
    return ret;
    
out_allow:
    master->allow_scan = 1;
    master->allow_config = 1;
    return ret;
}

/*****************************************************************************/

/** Transition function from OPERATION to IDLE phase.
 */
void ec_master_leave_operation_phase(
        ec_master_t *master /**< EtherCAT master */
        )
{
    if (master->active)
        ecrt_master_deactivate(master);

    if (master->debug_level)
        EC_DBG("OPERATION -> IDLE.\n");

    master->phase = EC_IDLE;
}

/*****************************************************************************/

/** Places a datagram in the datagram queue.
 */
void ec_master_queue_datagram(
        ec_master_t *master, /**< EtherCAT master */
        ec_datagram_t *datagram /**< datagram */
        )
{
    ec_datagram_t *queued_datagram;

    // check, if the datagram is already queued
    list_for_each_entry(queued_datagram, &master->datagram_queue, queue) {
        if (queued_datagram == datagram) {
            datagram->skip_count++;
            if (master->debug_level)
                EC_DBG("skipping datagram %x.\n", (unsigned int) datagram);
            datagram->state = EC_DATAGRAM_QUEUED;
            return;
        }
    }

    list_add_tail(&datagram->queue, &master->datagram_queue);
    datagram->state = EC_DATAGRAM_QUEUED;
}

/*****************************************************************************/

/** Places a datagram in the non-application datagram queue.
 */
void ec_master_queue_datagram_ext(
        ec_master_t *master, /**< EtherCAT master */
        ec_datagram_t *datagram /**< datagram */
        )
{
    down(&master->ext_queue_sem);
    list_add_tail(&datagram->queue, &master->ext_datagram_queue);
    up(&master->ext_queue_sem);
}

/*****************************************************************************/

/** Sends the datagrams in the queue.
 *
 * \return 0 in case of success, else < 0
 */
void ec_master_send_datagrams(ec_master_t *master /**< EtherCAT master */)
{
    ec_datagram_t *datagram, *next;
    size_t datagram_size;
    uint8_t *frame_data, *cur_data;
    void *follows_word;
#ifdef EC_HAVE_CYCLES
    cycles_t cycles_start, cycles_sent, cycles_end;
#endif
    unsigned long jiffies_sent;
    unsigned int frame_count, more_datagrams_waiting;
    struct list_head sent_datagrams;

#ifdef EC_HAVE_CYCLES
    cycles_start = get_cycles();
#endif
    frame_count = 0;
    INIT_LIST_HEAD(&sent_datagrams);

    if (unlikely(master->debug_level > 1))
        EC_DBG("ec_master_send_datagrams\n");

    do {
        // fetch pointer to transmit socket buffer
        frame_data = ec_device_tx_data(&master->main_device);
        cur_data = frame_data + EC_FRAME_HEADER_SIZE;
        follows_word = NULL;
        more_datagrams_waiting = 0;

        // fill current frame with datagrams
        list_for_each_entry(datagram, &master->datagram_queue, queue) {
            if (datagram->state != EC_DATAGRAM_QUEUED) continue;

            // does the current datagram fit in the frame?
            datagram_size = EC_DATAGRAM_HEADER_SIZE + datagram->data_size
                + EC_DATAGRAM_FOOTER_SIZE;
            if (cur_data - frame_data + datagram_size > ETH_DATA_LEN) {
                more_datagrams_waiting = 1;
                break;
            }

            list_add_tail(&datagram->sent, &sent_datagrams);
            datagram->index = master->datagram_index++;

            if (unlikely(master->debug_level > 1))
                EC_DBG("adding datagram 0x%02X\n", datagram->index);

            // set "datagram following" flag in previous frame
            if (follows_word)
                EC_WRITE_U16(follows_word, EC_READ_U16(follows_word) | 0x8000);

            // EtherCAT datagram header
            EC_WRITE_U8 (cur_data,     datagram->type);
            EC_WRITE_U8 (cur_data + 1, datagram->index);
            memcpy(cur_data + 2, datagram->address, EC_ADDR_LEN);
            EC_WRITE_U16(cur_data + 6, datagram->data_size & 0x7FF);
            EC_WRITE_U16(cur_data + 8, 0x0000);
            follows_word = cur_data + 6;
            cur_data += EC_DATAGRAM_HEADER_SIZE;

            // EtherCAT datagram data
            memcpy(cur_data, datagram->data, datagram->data_size);
            cur_data += datagram->data_size;

            // EtherCAT datagram footer
            EC_WRITE_U16(cur_data, 0x0000); // reset working counter
            cur_data += EC_DATAGRAM_FOOTER_SIZE;
        }

        if (list_empty(&sent_datagrams)) {
            if (unlikely(master->debug_level > 1))
                EC_DBG("nothing to send.\n");
            break;
        }

        // EtherCAT frame header
        EC_WRITE_U16(frame_data, ((cur_data - frame_data
                                   - EC_FRAME_HEADER_SIZE) & 0x7FF) | 0x1000);

        // pad frame
        while (cur_data - frame_data < ETH_ZLEN - ETH_HLEN)
            EC_WRITE_U8(cur_data++, 0x00);

        if (unlikely(master->debug_level > 1))
            EC_DBG("frame size: %u\n", cur_data - frame_data);

        // send frame
        ec_device_send(&master->main_device, cur_data - frame_data);
#ifdef EC_HAVE_CYCLES
        cycles_sent = get_cycles();
#endif
        jiffies_sent = jiffies;

        // set datagram states and sending timestamps
        list_for_each_entry_safe(datagram, next, &sent_datagrams, sent) {
            datagram->state = EC_DATAGRAM_SENT;
#ifdef EC_HAVE_CYCLES
            datagram->cycles_sent = cycles_sent;
#endif
            datagram->jiffies_sent = jiffies_sent;
            list_del_init(&datagram->sent); // empty list of sent datagrams
        }

        frame_count++;
    }
    while (more_datagrams_waiting);

#ifdef EC_HAVE_CYCLES
    if (unlikely(master->debug_level > 1)) {
        cycles_end = get_cycles();
        EC_DBG("ec_master_send_datagrams sent %u frames in %uus.\n",
               frame_count,
               (unsigned int) (cycles_end - cycles_start) * 1000 / cpu_khz);
    }
#endif
}

/*****************************************************************************/

/** Processes a received frame.
 *
 * This function is called by the network driver for every received frame.
 * 
 * \return 0 in case of success, else < 0
 */
void ec_master_receive_datagrams(ec_master_t *master, /**< EtherCAT master */
                                 const uint8_t *frame_data, /**< frame data */
                                 size_t size /**< size of the received data */
                                 )
{
    size_t frame_size, data_size;
    uint8_t datagram_type, datagram_index;
    unsigned int cmd_follows, matched;
    const uint8_t *cur_data;
    ec_datagram_t *datagram;

    if (unlikely(size < EC_FRAME_HEADER_SIZE)) {
        if (master->debug_level) {
            EC_DBG("Corrupted frame received (size %u < %u byte):\n",
                    size, EC_FRAME_HEADER_SIZE);
            ec_print_data(frame_data, size);
        }
        master->stats.corrupted++;
        ec_master_output_stats(master);
        return;
    }

    cur_data = frame_data;

    // check length of entire frame
    frame_size = EC_READ_U16(cur_data) & 0x07FF;
    cur_data += EC_FRAME_HEADER_SIZE;

    if (unlikely(frame_size > size)) {
        if (master->debug_level) {
            EC_DBG("Corrupted frame received (invalid frame size %u for "
                    "received size %u):\n", frame_size, size);
            ec_print_data(frame_data, size);
        }
        master->stats.corrupted++;
        ec_master_output_stats(master);
        return;
    }

    cmd_follows = 1;
    while (cmd_follows) {
        // process datagram header
        datagram_type  = EC_READ_U8 (cur_data);
        datagram_index = EC_READ_U8 (cur_data + 1);
        data_size      = EC_READ_U16(cur_data + 6) & 0x07FF;
        cmd_follows    = EC_READ_U16(cur_data + 6) & 0x8000;
        cur_data += EC_DATAGRAM_HEADER_SIZE;

        if (unlikely(cur_data - frame_data
                     + data_size + EC_DATAGRAM_FOOTER_SIZE > size)) {
            if (master->debug_level) {
                EC_DBG("Corrupted frame received (invalid data size %u):\n",
                        data_size);
                ec_print_data(frame_data, size);
            }
            master->stats.corrupted++;
            ec_master_output_stats(master);
            return;
        }

        // search for matching datagram in the queue
        matched = 0;
        list_for_each_entry(datagram, &master->datagram_queue, queue) {
            if (datagram->index == datagram_index
                && datagram->state == EC_DATAGRAM_SENT
                && datagram->type == datagram_type
                && datagram->data_size == data_size) {
                matched = 1;
                break;
            }
        }

        // no matching datagram was found
        if (!matched) {
            master->stats.unmatched++;
            ec_master_output_stats(master);

            if (unlikely(master->debug_level > 0)) {
                EC_DBG("UNMATCHED datagram:\n");
                ec_print_data(cur_data - EC_DATAGRAM_HEADER_SIZE,
                        EC_DATAGRAM_HEADER_SIZE + data_size
                        + EC_DATAGRAM_FOOTER_SIZE);
#ifdef EC_DEBUG_RING
                ec_device_debug_ring_print(&master->main_device);
#endif
            }

            cur_data += data_size + EC_DATAGRAM_FOOTER_SIZE;
            continue;
        }

        // copy received data into the datagram memory
        memcpy(datagram->data, cur_data, data_size);
        cur_data += data_size;

        // set the datagram's working counter
        datagram->working_counter = EC_READ_U16(cur_data);
        cur_data += EC_DATAGRAM_FOOTER_SIZE;

        // dequeue the received datagram
        datagram->state = EC_DATAGRAM_RECEIVED;
#ifdef EC_HAVE_CYCLES
        datagram->cycles_received = master->main_device.cycles_poll;
#endif
        datagram->jiffies_received = master->main_device.jiffies_poll;
        list_del_init(&datagram->queue);
    }
}

/*****************************************************************************/

/** Output master statistics.
 *
 * This function outputs statistical data on demand, but not more often than
 * necessary. The output happens at most once a second.
 */
void ec_master_output_stats(ec_master_t *master /**< EtherCAT master */)
{
    if (unlikely(jiffies - master->stats.output_jiffies >= HZ)) {
        master->stats.output_jiffies = jiffies;

        if (master->stats.timeouts) {
            EC_WARN("%u datagram%s TIMED OUT!\n", master->stats.timeouts,
                    master->stats.timeouts == 1 ? "" : "s");
            master->stats.timeouts = 0;
        }
        if (master->stats.corrupted) {
            EC_WARN("%u frame%s CORRUPTED!\n", master->stats.corrupted,
                    master->stats.corrupted == 1 ? "" : "s");
            master->stats.corrupted = 0;
        }
        if (master->stats.unmatched) {
            EC_WARN("%u datagram%s UNMATCHED!\n", master->stats.unmatched,
                    master->stats.unmatched == 1 ? "" : "s");
            master->stats.unmatched = 0;
        }
    }
}

/*****************************************************************************/

/** Master kernel thread function for IDLE phase.
 */
static int ec_master_idle_thread(void *priv_data)
{
    ec_master_t *master = (ec_master_t *) priv_data;

    if (master->debug_level)
        EC_DBG("Idle thread running.\n");

    while (!kthread_should_stop()) {
        ec_datagram_output_stats(&master->fsm_datagram);

        // receive
        down(&master->io_sem);
        ecrt_master_receive(master);
        up(&master->io_sem);

        if (master->fsm_datagram.state == EC_DATAGRAM_SENT)
            goto schedule;

        // execute master state machine
        if (down_interruptible(&master->master_sem))
            break;
        ec_fsm_master_exec(&master->fsm);
        up(&master->master_sem);

        // queue and send
        down(&master->io_sem);
        ec_master_queue_datagram(master, &master->fsm_datagram);
        ecrt_master_send(master);
        up(&master->io_sem);
        
schedule:
        if (ec_fsm_master_idle(&master->fsm)) {
            set_current_state(TASK_INTERRUPTIBLE);
            schedule_timeout(1);
        }
        else {
            schedule();
        }
    }
    
    if (master->debug_level)
        EC_DBG("Master IDLE thread exiting...\n");
    return 0;
}

/*****************************************************************************/

/** Master kernel thread function for IDLE phase.
 */
static int ec_master_operation_thread(void *priv_data)
{
    ec_master_t *master = (ec_master_t *) priv_data;

    if (master->debug_level)
        EC_DBG("Operation thread running.\n");

    while (!kthread_should_stop()) {
        ec_datagram_output_stats(&master->fsm_datagram);
        if (master->injection_seq_rt != master->injection_seq_fsm ||
                master->fsm_datagram.state == EC_DATAGRAM_SENT ||
                master->fsm_datagram.state == EC_DATAGRAM_QUEUED)
            goto schedule;

        // output statistics
        ec_master_output_stats(master);

        // execute master state machine
        if (down_interruptible(&master->master_sem))
            break;
        ec_fsm_master_exec(&master->fsm);
        up(&master->master_sem);

        // inject datagram
        master->injection_seq_fsm++;

schedule:
        if (ec_fsm_master_idle(&master->fsm)) {
            set_current_state(TASK_INTERRUPTIBLE);
            schedule_timeout(1);
        }
        else {
            schedule();
        }
    }
    
    if (master->debug_level)
        EC_DBG("Master OP thread exiting...\n");
    return 0;
}

/*****************************************************************************/

#ifdef EC_EOE
/** Starts Ethernet over EtherCAT processing on demand.
 */
void ec_master_eoe_start(ec_master_t *master /**< EtherCAT master */)
{
    struct sched_param param = { .sched_priority = 0 };

    if (master->eoe_thread) {
        EC_WARN("EoE already running!\n");
        return;
    }

    if (list_empty(&master->eoe_handlers))
        return;

    if (!master->send_cb || !master->receive_cb) {
        EC_WARN("No EoE processing because of missing callbacks!\n");
        return;
    }

    EC_INFO("Starting EoE thread.\n");
    master->eoe_thread = kthread_run(ec_master_eoe_thread, master,
            "EtherCAT-EoE");
    if (IS_ERR(master->eoe_thread)) {
        int err = (int) PTR_ERR(master->eoe_thread);
        EC_ERR("Failed to start EoE thread (error %i)!\n", err);
        master->eoe_thread = NULL;
        return;
    }

    sched_setscheduler(master->eoe_thread, SCHED_NORMAL, &param);
    set_user_nice(master->eoe_thread, 0);
}

/*****************************************************************************/

/** Stops the Ethernet over EtherCAT processing.
 */
void ec_master_eoe_stop(ec_master_t *master /**< EtherCAT master */)
{
    if (master->eoe_thread) {
        EC_INFO("Stopping EoE thread.\n");

        kthread_stop(master->eoe_thread);
        master->eoe_thread = NULL;
        EC_INFO("EoE thread exited.\n");
    }
}

/*****************************************************************************/

/** Does the Ethernet over EtherCAT processing.
 */
static int ec_master_eoe_thread(void *priv_data)
{
    ec_master_t *master = (ec_master_t *) priv_data;
    ec_eoe_t *eoe;
    unsigned int none_open, sth_to_send, all_idle;

    if (master->debug_level)
        EC_DBG("EoE thread running.\n");

    while (!kthread_should_stop()) {
        none_open = 1;
        all_idle = 1;

        list_for_each_entry(eoe, &master->eoe_handlers, list) {
            if (ec_eoe_is_open(eoe)) {
                none_open = 0;
                break;
            }
        }
        if (none_open)
            goto schedule;

        // receive datagrams
        master->receive_cb(master->cb_data);

        // actual EoE processing
        sth_to_send = 0;
        list_for_each_entry(eoe, &master->eoe_handlers, list) {
            ec_eoe_run(eoe);
            if (eoe->queue_datagram) {
                sth_to_send = 1;
            }
            if (!ec_eoe_is_idle(eoe)) {
                all_idle = 0;
            }
        }

        if (sth_to_send) {
            list_for_each_entry(eoe, &master->eoe_handlers, list) {
                ec_eoe_queue(eoe);
            }
            // (try to) send datagrams
            down(&master->ext_queue_sem);
            master->send_cb(master->cb_data);
            up(&master->ext_queue_sem);
        }

schedule:
        if (all_idle) {
            set_current_state(TASK_INTERRUPTIBLE);
            schedule_timeout(1);
        } else {
            schedule();
        }
    }
    
    if (master->debug_level)
        EC_DBG("EoE thread exiting...\n");
    return 0;
}
#endif

/*****************************************************************************/

/** Detaches the slave configurations from the slaves.
 */
void ec_master_detach_slave_configs(
        ec_master_t *master /**< EtherCAT master. */
        )
{
    ec_slave_config_t *sc;

    list_for_each_entry(sc, &master->configs, list) {
        ec_slave_config_detach(sc); 
    }
}

/*****************************************************************************/

/** Attaches the slave configurations to the slaves.
 */
void ec_master_attach_slave_configs(
        ec_master_t *master /**< EtherCAT master. */
        )
{
    ec_slave_config_t *sc;

    list_for_each_entry(sc, &master->configs, list) {
        ec_slave_config_attach(sc);
    }
}

/*****************************************************************************/

/** Common implementation for ec_master_find_slave()
 * and ec_master_find_slave_const().
 */
#define EC_FIND_SLAVE \
    do { \
        if (alias) { \
            for (; slave < master->slaves + master->slave_count; \
                    slave++) { \
                if (slave->sii.alias == alias) \
                break; \
            } \
            if (slave == master->slaves + master->slave_count) \
            return NULL; \
        } \
        \
        slave += position; \
        if (slave < master->slaves + master->slave_count) { \
            return slave; \
        } else { \
            return NULL; \
        } \
    } while (0)

/** Finds a slave in the bus, given the alias and position.
 */
ec_slave_t *ec_master_find_slave(
        ec_master_t *master, /**< EtherCAT master. */
        uint16_t alias, /**< Slave alias. */
        uint16_t position /**< Slave position. */
        )
{
    ec_slave_t *slave = master->slaves;
    EC_FIND_SLAVE;
}

/** Finds a slave in the bus, given the alias and position.
 *
 * Const version.
 */
const ec_slave_t *ec_master_find_slave_const(
        const ec_master_t *master, /**< EtherCAT master. */
        uint16_t alias, /**< Slave alias. */
        uint16_t position /**< Slave position. */
        )
{
    const ec_slave_t *slave = master->slaves;
    EC_FIND_SLAVE;
}

/*****************************************************************************/

/** Get the number of slave configurations provided by the application.
 *
 * \return Number of configurations.
 */
unsigned int ec_master_config_count(
        const ec_master_t *master /**< EtherCAT master. */
        )
{
    const ec_slave_config_t *sc;
    unsigned int count = 0;

    list_for_each_entry(sc, &master->configs, list) {
        count++;
    }

    return count;
}

/*****************************************************************************/

/** Common implementation for ec_master_get_config()
 * and ec_master_get_config_const().
 */
#define EC_FIND_CONFIG \
    do { \
        list_for_each_entry(sc, &master->configs, list) { \
            if (pos--) \
                continue; \
            return sc; \
        } \
        return NULL; \
    } while (0)

/** Get a slave configuration via its position in the list.
 *
 * \return Slave configuration or \a NULL.
 */
ec_slave_config_t *ec_master_get_config(
        const ec_master_t *master, /**< EtherCAT master. */
        unsigned int pos /**< List position. */
        )
{
    ec_slave_config_t *sc;
    EC_FIND_CONFIG;
}

/** Get a slave configuration via its position in the list.
 *
 * Const version.
 *
 * \return Slave configuration or \a NULL.
 */
const ec_slave_config_t *ec_master_get_config_const(
        const ec_master_t *master, /**< EtherCAT master. */
        unsigned int pos /**< List position. */
        )
{
    const ec_slave_config_t *sc;
    EC_FIND_CONFIG;
}

/*****************************************************************************/

/** Get the number of domains.
 *
 * \return Number of domains.
 */
unsigned int ec_master_domain_count(
        const ec_master_t *master /**< EtherCAT master. */
        )
{
    const ec_domain_t *domain;
    unsigned int count = 0;

    list_for_each_entry(domain, &master->domains, list) {
        count++;
    }

    return count;
}

/*****************************************************************************/

/** Common implementation for ec_master_find_domain() and
 * ec_master_find_domain_const().
 */
#define EC_FIND_DOMAIN \
    do { \
        list_for_each_entry(domain, &master->domains, list) { \
            if (index--) \
                continue; \
            return domain; \
        } \
        \
        return NULL; \
    } while (0)

/** Get a domain via its position in the list.
 *
 * \return Domain pointer, or \a NULL if not found.
 */
ec_domain_t *ec_master_find_domain(
        ec_master_t *master, /**< EtherCAT master. */
        unsigned int index /**< Domain index. */
        )
{
    ec_domain_t *domain;
    EC_FIND_DOMAIN;
}

/** Get a domain via its position in the list.
 *
 * Const version.
 *
 * \return Domain pointer, or \a NULL if not found.
 */
const ec_domain_t *ec_master_find_domain_const(
        const ec_master_t *master, /**< EtherCAT master. */
        unsigned int index /**< Domain index. */
        )
{
    const ec_domain_t *domain;
    EC_FIND_DOMAIN;
}

/*****************************************************************************/

#ifdef EC_EOE

/** Get the number of EoE handlers.
 *
 * \return Number of EoE handlers.
 */
uint16_t ec_master_eoe_handler_count(
        const ec_master_t *master /**< EtherCAT master. */
        )
{
    const ec_eoe_t *eoe;
    unsigned int count = 0;

    list_for_each_entry(eoe, &master->eoe_handlers, list) {
        count++;
    }

    return count;
}

/*****************************************************************************/

/** Get an EoE handler via its position in the list.
 *
 * Const version.
 *
 * \return EoE handler pointer, or \a NULL if not found.
 */
const ec_eoe_t *ec_master_get_eoe_handler_const(
        const ec_master_t *master, /**< EtherCAT master. */
        uint16_t index /**< EoE handler index. */
        )
{
    const ec_eoe_t *eoe;

    list_for_each_entry(eoe, &master->eoe_handlers, list) {
        if (index--)
            continue;
        return eoe;
    }

    return NULL;
}

#endif

/*****************************************************************************/

/** Set the debug level.
 *
 * \retval       0 Success.
 * \retval -EINVAL Invalid debug level.
 */
int ec_master_debug_level(
        ec_master_t *master, /**< EtherCAT master. */
        unsigned int level /**< Debug level. May be 0, 1 or 2. */
        )
{
    if (level > 2) {
        EC_ERR("Invalid debug level %u!\n", level);
        return -EINVAL;
    }

    if (level != master->debug_level) {
        master->debug_level = level;
        EC_INFO("Master debug level set to %u.\n", master->debug_level);
    }

    return 0;
}

/*****************************************************************************/

/** Finds the DC reference clock.
 */
void ec_master_find_dc_ref_clock(
        ec_master_t *master /**< EtherCAT master. */
        )
{
    ec_slave_t *slave, *ref = NULL;

    for (slave = master->slaves;
            slave < master->slaves + master->slave_count;
            slave++) {
        if (slave->base_dc_supported && slave->has_dc_system_time) {
            ref = slave;
            break;
        }
    }

    master->dc_ref_clock = ref;
    
    // This call always succeeds, because the datagram has been pre-allocated.
    ec_datagram_frmw(&master->sync_datagram,
            ref ? ref->station_address : 0xffff, 0x0910, 4);
}

/*****************************************************************************/

/** Calculates the bus topology; recursion function.
 */
int ec_master_calc_topology_rec(
        ec_master_t *master, /**< EtherCAT master. */
        ec_slave_t *port0_slave, /**< Slave at port 0. */
        unsigned int *slave_position /**< Slave position. */
        )
{
    ec_slave_t *slave = master->slaves + *slave_position;
    unsigned int i;
    int ret;

    slave->ports[0].next_slave = port0_slave;

    for (i = 1; i < EC_MAX_PORTS; i++) {
        if (!slave->ports[i].link.loop_closed) {
            *slave_position = *slave_position + 1;
            if (*slave_position < master->slave_count) {
                slave->ports[i].next_slave = master->slaves + *slave_position;
                ret = ec_master_calc_topology_rec(master,
                        slave, slave_position);
                if (ret)
                    return ret;
            } else {
                return -1;
            }
        }
    }

    return 0;
}

/*****************************************************************************/

/** Calculates the bus topology.
 */
void ec_master_calc_topology(
        ec_master_t *master /**< EtherCAT master. */
        )
{
    unsigned int slave_position = 0;

    if (master->slave_count == 0)
        return;

    if (ec_master_calc_topology_rec(master, NULL, &slave_position))
        EC_ERR("Failed to calculate bus topology.\n");
}

/*****************************************************************************/

/** Calculates the bus transmission delays.
 */
void ec_master_calc_transmission_delays(
        ec_master_t *master /**< EtherCAT master. */
        )
{
    ec_slave_t *slave;

    for (slave = master->slaves;
            slave < master->slaves + master->slave_count;
            slave++) {
        ec_slave_calc_port_delays(slave);
    }

    if (master->dc_ref_clock) {
        uint32_t delay = 0;
        ec_slave_calc_transmission_delays_rec(master->dc_ref_clock, &delay);
    }
}

/*****************************************************************************/

/** Distributed-clocks calculations.
 */
void ec_master_calc_dc(
        ec_master_t *master /**< EtherCAT master. */
        )
{
    // find DC reference clock
    ec_master_find_dc_ref_clock(master);

    // calculate bus topology
    ec_master_calc_topology(master);

    ec_master_calc_transmission_delays(master);
}

/******************************************************************************
 *  Application interface
 *****************************************************************************/

/** Same as ecrt_master_create_domain(), but with ERR_PTR() return value.
 */
ec_domain_t *ecrt_master_create_domain_err(
        ec_master_t *master /**< master */
        )
{
    ec_domain_t *domain, *last_domain;
    unsigned int index;

    if (master->debug_level)
        EC_DBG("ecrt_master_create_domain(master = 0x%x)\n", (u32) master);

    if (!(domain = (ec_domain_t *) kmalloc(sizeof(ec_domain_t), GFP_KERNEL))) {
        EC_ERR("Error allocating domain memory!\n");
        return ERR_PTR(-ENOMEM);
    }

    down(&master->master_sem);

    if (list_empty(&master->domains)) {
        index = 0;
    } else {
        last_domain = list_entry(master->domains.prev, ec_domain_t, list);
        index = last_domain->index + 1;
    }

    ec_domain_init(domain, master, index);
    list_add_tail(&domain->list, &master->domains);

    up(&master->master_sem);

    if (master->debug_level)
        EC_DBG("Created domain %u.\n", domain->index);

    return domain;
}

/*****************************************************************************/

ec_domain_t *ecrt_master_create_domain(
        ec_master_t *master /**< master */
        )
{
    ec_domain_t *d = ecrt_master_create_domain_err(master);
    return IS_ERR(d) ? NULL : d;
}

/*****************************************************************************/

int ecrt_master_activate(ec_master_t *master)
{
    uint32_t domain_offset;
    ec_domain_t *domain;
    int ret;

    if (master->debug_level)
        EC_DBG("ecrt_master_activate(master = 0x%x)\n", (u32) master);

    if (master->active) {
        EC_WARN("%s: Master already active!\n", __func__);
        return 0;
    }

    down(&master->master_sem);

    // finish all domains
    domain_offset = 0;
    list_for_each_entry(domain, &master->domains, list) {
        ret = ec_domain_finish(domain, domain_offset);
        if (ret < 0) {
            up(&master->master_sem);
            EC_ERR("Failed to finish domain 0x%08X!\n", (u32) domain);
            return ret;
        }
        domain_offset += domain->data_size;
    }
    
    // always set DC reference clock to OP
    if (master->dc_ref_clock) {
        ec_slave_request_state(master->dc_ref_clock, EC_SLAVE_STATE_OP);
    }

    up(&master->master_sem);

    // restart EoE process and master thread with new locking
#ifdef EC_EOE
    ec_master_eoe_stop(master);
#endif
    ec_master_thread_stop(master);

    if (master->debug_level)
        EC_DBG("FSM datagram is %x.\n", (unsigned int) &master->fsm_datagram);

    master->injection_seq_fsm = 0;
    master->injection_seq_rt = 0;

    master->send_cb = master->app_send_cb;
    master->receive_cb = master->app_receive_cb;
    master->cb_data = master->app_cb_data;
    
    ret = ec_master_thread_start(master, ec_master_operation_thread,
                "EtherCAT-OP");
    if (ret < 0) {
        EC_ERR("Failed to start master thread!\n");
        return ret;
    }
#ifdef EC_EOE
    ec_master_eoe_start(master);
#endif

    master->allow_config = 1; // request the current configuration
    master->allow_scan = 1; // allow re-scanning on topology change
    master->active = 1;
    return 0;
}

/*****************************************************************************/

void ecrt_master_deactivate(ec_master_t *master)
{
    ec_slave_t *slave;
#ifdef EC_EOE
    ec_eoe_t *eoe;
#endif

    if (master->debug_level)
        EC_DBG("ecrt_master_deactivate(master = 0x%x)\n", (u32) master);

    if (!master->active) {
        EC_WARN("%s: Master not active.\n", __func__);
        return;
    }

#ifdef EC_EOE
    ec_master_eoe_stop(master);
#endif
    ec_master_thread_stop(master);
    
    master->send_cb = ec_master_internal_send_cb;
    master->receive_cb = ec_master_internal_receive_cb;
    master->cb_data = master;
    
    down(&master->master_sem);
    ec_master_clear_domains(master);
    ec_master_clear_slave_configs(master);
    up(&master->master_sem);

    for (slave = master->slaves;
            slave < master->slaves + master->slave_count;
            slave++) {

        // set states for all slaves
        ec_slave_request_state(slave, EC_SLAVE_STATE_PREOP);

        // mark for reconfiguration, because the master could have no
        // possibility for a reconfiguration between two sequential operation
        // phases.
        slave->force_config = 1;
    }

#ifdef EC_EOE
    // ... but leave EoE slaves in OP
    list_for_each_entry(eoe, &master->eoe_handlers, list) {
        if (ec_eoe_is_open(eoe))
            ec_slave_request_state(eoe->slave, EC_SLAVE_STATE_OP);
    }
#endif

    master->app_time = 0ULL;
    master->app_start_time = 0ULL;
    master->has_start_time = 0;

    if (ec_master_thread_start(master, ec_master_idle_thread,
                "EtherCAT-IDLE"))
        EC_WARN("Failed to restart master thread!\n");
#ifdef EC_EOE
    ec_master_eoe_start(master);
#endif

    master->allow_scan = 1;
    master->allow_config = 1;
    master->active = 0;
}

/*****************************************************************************/

void ecrt_master_send(ec_master_t *master)
{
    ec_datagram_t *datagram, *n;

    if (master->injection_seq_rt != master->injection_seq_fsm) {
        // inject datagram produced by master FSM
        ec_master_queue_datagram(master, &master->fsm_datagram);
        master->injection_seq_rt = master->injection_seq_fsm;
    }

    if (unlikely(!master->main_device.link_state)) {
        // link is down, no datagram can be sent
        list_for_each_entry_safe(datagram, n, &master->datagram_queue, queue) {
            datagram->state = EC_DATAGRAM_ERROR;
            list_del_init(&datagram->queue);
        }

        // query link state
        ec_device_poll(&master->main_device);
        return;
    }

    // send frames
    ec_master_send_datagrams(master);
}

/*****************************************************************************/

void ecrt_master_receive(ec_master_t *master)
{
    ec_datagram_t *datagram, *next;
    unsigned int frames_timed_out = 0;

    // receive datagrams
    ec_device_poll(&master->main_device);

    // dequeue all datagrams that timed out
    list_for_each_entry_safe(datagram, next, &master->datagram_queue, queue) {
        if (datagram->state != EC_DATAGRAM_SENT) continue;

#ifdef EC_HAVE_CYCLES
        if (master->main_device.cycles_poll - datagram->cycles_sent
                > timeout_cycles) {
#else
        if (master->main_device.jiffies_poll - datagram->jiffies_sent
                > timeout_jiffies) {
#endif
            frames_timed_out = 1;
            list_del_init(&datagram->queue);
            datagram->state = EC_DATAGRAM_TIMED_OUT;
            master->stats.timeouts++;
            ec_master_output_stats(master);

            if (unlikely(master->debug_level > 0)) {
                unsigned int time_us;
#ifdef EC_HAVE_CYCLES
                time_us = (unsigned int) (master->main_device.cycles_poll -
                        datagram->cycles_sent) * 1000 / cpu_khz;
#else
                time_us = (unsigned int) ((master->main_device.jiffies_poll -
                            datagram->jiffies_sent) * 1000000 / HZ);
#endif
                EC_DBG("TIMED OUT datagram %08x, index %02X waited %u us.\n",
                        (unsigned int) datagram, datagram->index, time_us);
            }
        }
    }

    master->frames_timed_out = frames_timed_out;
}

/*****************************************************************************/

void ecrt_master_send_ext(ec_master_t *master)
{
    ec_datagram_t *datagram, *next;

    list_for_each_entry_safe(datagram, next, &master->ext_datagram_queue,
            queue) {
        list_del(&datagram->queue);
        ec_master_queue_datagram(master, datagram);
    }

    ecrt_master_send(master);
}

/*****************************************************************************/

/** Same as ecrt_master_slave_config(), but with ERR_PTR() return value.
 */
ec_slave_config_t *ecrt_master_slave_config_err(ec_master_t *master,
        uint16_t alias, uint16_t position, uint32_t vendor_id,
        uint32_t product_code)
{
    ec_slave_config_t *sc;
    unsigned int found = 0;


    if (master->debug_level)
        EC_DBG("ecrt_master_slave_config(master = 0x%x, alias = %u, "
                "position = %u, vendor_id = 0x%08x, product_code = 0x%08x)\n",
                (u32) master, alias, position, vendor_id, product_code);

    list_for_each_entry(sc, &master->configs, list) {
        if (sc->alias == alias && sc->position == position) {
            found = 1;
            break;
        }
    }

    if (found) { // config with same alias/position already existing
        if (sc->vendor_id != vendor_id || sc->product_code != product_code) {
            EC_ERR("Slave type mismatch. Slave was configured as"
                    " 0x%08X/0x%08X before. Now configuring with"
                    " 0x%08X/0x%08X.\n", sc->vendor_id, sc->product_code,
                    vendor_id, product_code);
            return ERR_PTR(-ENOENT);
        }
    } else {
        if (master->debug_level)
            EC_DBG("Creating slave configuration for %u:%u, 0x%08X/0x%08X.\n",
                    alias, position, vendor_id, product_code);

        if (!(sc = (ec_slave_config_t *) kmalloc(sizeof(ec_slave_config_t),
                        GFP_KERNEL))) {
            EC_ERR("Failed to allocate memory for slave configuration.\n");
            return ERR_PTR(-ENOMEM);
        }

        ec_slave_config_init(sc, master,
                alias, position, vendor_id, product_code);

        down(&master->master_sem);

        // try to find the addressed slave
        ec_slave_config_attach(sc);
        ec_slave_config_load_default_sync_config(sc);
        list_add_tail(&sc->list, &master->configs);

        up(&master->master_sem);
    }

    return sc;
}

/*****************************************************************************/

ec_slave_config_t *ecrt_master_slave_config(ec_master_t *master,
        uint16_t alias, uint16_t position, uint32_t vendor_id,
        uint32_t product_code)
{
    ec_slave_config_t *sc = ecrt_master_slave_config_err(master, alias,
            position, vendor_id, product_code);
    return IS_ERR(sc) ? NULL : sc;
}

/*****************************************************************************/

void ecrt_master_callbacks(ec_master_t *master,
        void (*send_cb)(void *), void (*receive_cb)(void *), void *cb_data)
{
    if (master->debug_level)
        EC_DBG("ecrt_master_callbacks(master = 0x%x, send_cb = 0x%x, "
                " receive_cb = 0x%x, cb_data = 0x%x)\n", (u32) master,
                (u32) send_cb, (u32) receive_cb, (u32) cb_data);

    master->app_send_cb = send_cb;
    master->app_receive_cb = receive_cb;
    master->app_cb_data = cb_data;
}

/*****************************************************************************/

void ecrt_master_state(const ec_master_t *master, ec_master_state_t *state)
{
    state->slaves_responding = master->fsm.slaves_responding;
    state->al_states = master->fsm.slave_states;
    state->link_up = master->main_device.link_state;
}

/*****************************************************************************/

void ecrt_master_application_time(ec_master_t *master, uint64_t app_time)
{
    master->app_time = app_time;

    if (unlikely(!master->has_start_time)) {
        master->app_start_time = app_time;
        master->has_start_time = 1;
    }
}

/*****************************************************************************/

void ecrt_master_sync_reference_clock(ec_master_t *master)
{
    EC_WRITE_U32(master->ref_sync_datagram.data, master->app_time);
    ec_master_queue_datagram(master, &master->ref_sync_datagram);
}

/*****************************************************************************/

void ecrt_master_sync_slave_clocks(ec_master_t *master)
{
    ec_datagram_zero(&master->sync_datagram);
    ec_master_queue_datagram(master, &master->sync_datagram);
}

/*****************************************************************************/

void ecrt_master_sync_monitor_queue(ec_master_t *master)
{
    ec_datagram_zero(&master->sync_mon_datagram);
    ec_master_queue_datagram(master, &master->sync_mon_datagram);
}

/*****************************************************************************/

uint32_t ecrt_master_sync_monitor_process(ec_master_t *master)
{
    if (master->sync_mon_datagram.state == EC_DATAGRAM_RECEIVED) {
        return EC_READ_U32(master->sync_mon_datagram.data) & 0x7fffffff;
    } else {
        return 0xffffffff;
    }
}

/*****************************************************************************/

/** \cond */

EXPORT_SYMBOL(ecrt_master_create_domain);
EXPORT_SYMBOL(ecrt_master_activate);
EXPORT_SYMBOL(ecrt_master_deactivate);
EXPORT_SYMBOL(ecrt_master_send);
EXPORT_SYMBOL(ecrt_master_send_ext);
EXPORT_SYMBOL(ecrt_master_receive);
EXPORT_SYMBOL(ecrt_master_callbacks);
EXPORT_SYMBOL(ecrt_master_slave_config);
EXPORT_SYMBOL(ecrt_master_state);
EXPORT_SYMBOL(ecrt_master_application_time);
EXPORT_SYMBOL(ecrt_master_sync_reference_clock);
EXPORT_SYMBOL(ecrt_master_sync_slave_clocks);
EXPORT_SYMBOL(ecrt_master_sync_monitor_queue);
EXPORT_SYMBOL(ecrt_master_sync_monitor_process);

/** \endcond */

/*****************************************************************************/<|MERGE_RESOLUTION|>--- conflicted
+++ resolved
@@ -366,39 +366,25 @@
 
     master->dc_ref_clock = NULL;
 
-<<<<<<< HEAD
-	// external requests are obsolete, so we wake pending waiters and remove them from the list
-	// SII
-=======
     // external requests are obsolete, so we wake pending waiters and remove
     // them from the list
     //
 	// SII requests
->>>>>>> 2d20850e
 	while (1) {
 		ec_sii_write_request_t *request;
 		if (list_empty(&master->sii_requests))
 			break;
 		// get first request
-<<<<<<< HEAD
-		request = list_entry(master->sii_requests.next, ec_sii_write_request_t,
-				list);
-=======
         request = list_entry(master->sii_requests.next,
                 ec_sii_write_request_t, list);
->>>>>>> 2d20850e
 		list_del_init(&request->list); // dequeue
 		EC_INFO("Discarding SII request, slave %u does not exist anymore.\n",
 				request->slave->ring_position);
 		request->state = EC_INT_REQUEST_FAILURE;
 		wake_up(&master->sii_queue);
 	}
-<<<<<<< HEAD
-	// Reg
-=======
 
 	// Register requests
->>>>>>> 2d20850e
 	while (1) {
 	    ec_reg_request_t *request;
 		if (list_empty(&master->reg_requests))
@@ -412,12 +398,8 @@
 		request->state = EC_INT_REQUEST_FAILURE;
 		wake_up(&master->reg_queue);
 	}
-<<<<<<< HEAD
-	// SDO
-=======
 
 	// SDO requests
->>>>>>> 2d20850e
 	while (1) {
 		ec_master_sdo_request_t *request;
 		if (list_empty(&master->slave_sdo_requests))
@@ -431,12 +413,8 @@
 		request->req.state = EC_INT_REQUEST_FAILURE;
 		wake_up(&master->sdo_queue);
 	}
-<<<<<<< HEAD
-	// FOE
-=======
 
 	// FoE requests
->>>>>>> 2d20850e
 	while (1) {
 		ec_master_foe_request_t *request;
 		if (list_empty(&master->foe_requests))
