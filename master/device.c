--- conflicted
+++ resolved
@@ -113,11 +113,7 @@
     if (device == &master->devices[EC_DEVICE_MAIN]) {
         mb = 'm';
     }
-<<<<<<< HEAD
     else {
-=======
-    else if (device == &master->devices[EC_DEVICE_BACKUP]) {
->>>>>>> 9e0296e0
         mb = 'b';
     }
 
