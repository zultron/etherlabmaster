/******************************************************************************
 *
 *  $Id$
 *
 *  Copyright (C) 2006-2008  Florian Pose, Ingenieurgemeinschaft IgH
 *
 *  This file is part of the IgH EtherCAT Master.
 *
 *  The IgH EtherCAT Master is free software; you can redistribute it and/or
 *  modify it under the terms of the GNU General Public License version 2, as
 *  published by the Free Software Foundation.
 *
 *  The IgH EtherCAT Master is distributed in the hope that it will be useful,
 *  but WITHOUT ANY WARRANTY; without even the implied warranty of
 *  MERCHANTABILITY or FITNESS FOR A PARTICULAR PURPOSE.  See the GNU General
 *  Public License for more details.
 *
 *  You should have received a copy of the GNU General Public License along
 *  with the IgH EtherCAT Master; if not, write to the Free Software
 *  Foundation, Inc., 51 Franklin St, Fifth Floor, Boston, MA  02110-1301  USA
 *
 *  ---
 *
 *  The license mentioned above concerns the source code only. Using the
 *  EtherCAT technology and brand is only permitted in compliance with the
 *  industrial property and similar rights of Beckhoff Automation GmbH.
 *
 *****************************************************************************/

/**
   \file
   EtherCAT master character device.
*/

/*****************************************************************************/

#include <linux/module.h>
#include <linux/vmalloc.h>
#include <linux/mm.h>

#include "cdev.h"
#include "master.h"
#include "slave_config.h"
#include "voe_handler.h"
#include "ethernet.h"
#include "ioctl.h"

/** Set to 1 to enable ioctl() command debugging.
 */
#define DEBUG_IOCTL 0

/** Set to 1 to enable ioctl() latency warnings.
 *
 * Requires CPU timestamp counter!
 */
#define DEBUG_LATENCY 0

/*****************************************************************************/

static int eccdev_open(struct inode *, struct file *);
static int eccdev_release(struct inode *, struct file *);
static long eccdev_ioctl(struct file *, unsigned int, unsigned long);
static int eccdev_mmap(struct file *, struct vm_area_struct *);

/** This is the kernel version from which the .fault member of the
 * vm_operations_struct is usable.
 */
#define PAGE_FAULT_VERSION KERNEL_VERSION(2, 6, 23)

#if LINUX_VERSION_CODE >= PAGE_FAULT_VERSION
static int eccdev_vma_fault(struct vm_area_struct *, struct vm_fault *);
#else
static struct page *eccdev_vma_nopage(
        struct vm_area_struct *, unsigned long, int *);
#endif

/*****************************************************************************/

/** File operation callbacks for the EtherCAT character device.
 */
static struct file_operations eccdev_fops = {
    .owner          = THIS_MODULE,
    .open           = eccdev_open,
    .release        = eccdev_release,
    .unlocked_ioctl = eccdev_ioctl,
    .mmap           = eccdev_mmap
};

/** Callbacks for a virtual memory area retrieved with ecdevc_mmap().
 */
struct vm_operations_struct eccdev_vm_ops = {
#if LINUX_VERSION_CODE >= PAGE_FAULT_VERSION
    .fault = eccdev_vma_fault
#else
    .nopage = eccdev_vma_nopage
#endif
};

/*****************************************************************************/

/** Private data structure for file handles.
 */
typedef struct {
    ec_cdev_t *cdev; /**< Character device. */
    unsigned int requested; /**< Master wac requested via this file handle. */
    uint8_t *process_data; /**< Total process data area. */
    size_t process_data_size; /**< Size of the \a process_data. */
} ec_cdev_priv_t;

/*****************************************************************************/

/** Constructor.
 * 
 * \return 0 in case of success, else < 0
 */
int ec_cdev_init(
        ec_cdev_t *cdev, /**< EtherCAT master character device. */
        ec_master_t *master, /**< Parent master. */
        dev_t dev_num /**< Device number. */
        )
{
    int ret;

    cdev->master = master;

    cdev_init(&cdev->cdev, &eccdev_fops);
    cdev->cdev.owner = THIS_MODULE;

    ret = cdev_add(&cdev->cdev,
            MKDEV(MAJOR(dev_num), master->index), 1);
    if (ret) {
        EC_MASTER_ERR(master, "Failed to add character device!\n");
    }

    return ret;
}

/*****************************************************************************/

/** Destructor.
 */
void ec_cdev_clear(ec_cdev_t *cdev /**< EtherCAT XML device */)
{
    cdev_del(&cdev->cdev);
}

/*****************************************************************************/

/** Copies a string to an ioctl structure.
 */
void ec_cdev_strcpy(
        char *target, /**< Target. */
        const char *source /**< Source. */
        )
{
    if (source) {
        strncpy(target, source, EC_IOCTL_STRING_SIZE);
        target[EC_IOCTL_STRING_SIZE - 1] = 0;
    } else {
        target[0] = 0;
    }
}

/*****************************************************************************/

/** Get module information.
 */
int ec_cdev_ioctl_module(
        unsigned long arg /**< Userspace address to store the results. */
        )
{
    ec_ioctl_module_t data;

    data.ioctl_version_magic = EC_IOCTL_VERSION_MAGIC;
    data.master_count = ec_master_count();

    if (copy_to_user((void __user *) arg, &data, sizeof(data)))
        return -EFAULT;

    return 0;
}

/*****************************************************************************/

/** Get master information.
 */
int ec_cdev_ioctl_master(
        ec_master_t *master, /**< EtherCAT master. */
        unsigned long arg /**< Userspace address to store the results. */
        )
{
    ec_ioctl_master_t data;
    unsigned int i, j;

    if (down_interruptible(&master->master_sem))
        return -EINTR;

    data.slave_count = master->slave_count;
    data.config_count = ec_master_config_count(master);
    data.domain_count = ec_master_domain_count(master);
#ifdef EC_EOE
    data.eoe_handler_count = ec_master_eoe_handler_count(master);
#endif
    data.phase = (uint8_t) master->phase;
    data.active = (uint8_t) master->active;
    data.scan_busy = master->scan_busy;

    up(&master->master_sem);

    if (down_interruptible(&master->device_sem))
        return -EINTR;

    for (i = 0; i < EC_NUM_DEVICES; i++) {
        ec_device_t *device = &master->devices[i];

        if (device->dev) {
            memcpy(data.devices[i].address,
                    device->dev->dev_addr, ETH_ALEN);
        } else {
            memcpy(data.devices[i].address, master->macs[i], ETH_ALEN);
        }
        data.devices[i].attached = device->dev ? 1 : 0;
        data.devices[i].link_state = device->link_state ? 1 : 0;
        data.devices[i].tx_count = device->tx_count;
        data.devices[i].rx_count = device->rx_count;
        data.devices[i].tx_bytes = device->tx_bytes;
        data.devices[i].rx_bytes = device->rx_bytes;
        data.devices[i].tx_errors = device->tx_errors;
        for (j = 0; j < EC_RATE_COUNT; j++) {
            data.devices[i].tx_frame_rates[j] =
                device->tx_frame_rates[j];
            data.devices[i].rx_frame_rates[j] =
                device->rx_frame_rates[j];
            data.devices[i].tx_byte_rates[j] =
                device->tx_byte_rates[j];
            data.devices[i].rx_byte_rates[j] =
                device->rx_byte_rates[j];
        }
    }

    data.tx_count = master->device_stats.tx_count;
    data.rx_count = master->device_stats.rx_count;
    data.tx_bytes = master->device_stats.tx_bytes;
    data.rx_bytes = master->device_stats.rx_bytes;
    for (i = 0; i < EC_RATE_COUNT; i++) {
        data.tx_frame_rates[i] =
            master->device_stats.tx_frame_rates[i];
        data.rx_frame_rates[i] =
            master->device_stats.rx_frame_rates[i];
        data.tx_byte_rates[i] =
            master->device_stats.tx_byte_rates[i];
        data.rx_byte_rates[i] =
            master->device_stats.rx_byte_rates[i];
        data.loss_rates[i] =
            master->device_stats.loss_rates[i];
    }

    up(&master->device_sem);

    data.app_time = master->app_time;
    data.ref_clock =
        master->dc_ref_clock ? master->dc_ref_clock->ring_position : 0xffff;

    if (copy_to_user((void __user *) arg, &data, sizeof(data)))
        return -EFAULT;

    return 0;
}

/*****************************************************************************/

/** Get slave information.
 */
int ec_cdev_ioctl_slave(
        ec_master_t *master, /**< EtherCAT master. */
        unsigned long arg /**< Userspace address to store the results. */
        )
{
    ec_ioctl_slave_t data;
    const ec_slave_t *slave;
    int i;

    if (copy_from_user(&data, (void __user *) arg, sizeof(data))) {
        return -EFAULT;
    }

    if (down_interruptible(&master->master_sem))
        return -EINTR;

    if (!(slave = ec_master_find_slave_const(
                    master, 0, data.position))) {
        up(&master->master_sem);
        EC_MASTER_ERR(master, "Slave %u does not exist!\n", data.position);
        return -EINVAL;
    }

    data.device_index = slave->device_index;
    data.vendor_id = slave->sii.vendor_id;
    data.product_code = slave->sii.product_code;
    data.revision_number = slave->sii.revision_number;
    data.serial_number = slave->sii.serial_number;
    data.alias = slave->effective_alias;
    data.boot_rx_mailbox_offset = slave->sii.boot_rx_mailbox_offset;
    data.boot_rx_mailbox_size = slave->sii.boot_rx_mailbox_size;
    data.boot_tx_mailbox_offset = slave->sii.boot_tx_mailbox_offset;
    data.boot_tx_mailbox_size = slave->sii.boot_tx_mailbox_size;
    data.std_rx_mailbox_offset = slave->sii.std_rx_mailbox_offset;
    data.std_rx_mailbox_size = slave->sii.std_rx_mailbox_size;
    data.std_tx_mailbox_offset = slave->sii.std_tx_mailbox_offset;
    data.std_tx_mailbox_size = slave->sii.std_tx_mailbox_size;
    data.mailbox_protocols = slave->sii.mailbox_protocols;
    data.has_general_category = slave->sii.has_general;
    data.coe_details = slave->sii.coe_details;
    data.general_flags = slave->sii.general_flags;
    data.current_on_ebus = slave->sii.current_on_ebus;
    for (i = 0; i < EC_MAX_PORTS; i++) {
        data.ports[i].desc = slave->ports[i].desc;
        data.ports[i].link.link_up = slave->ports[i].link.link_up;
        data.ports[i].link.loop_closed = slave->ports[i].link.loop_closed;
        data.ports[i].link.signal_detected =
            slave->ports[i].link.signal_detected;
        data.ports[i].receive_time = slave->ports[i].receive_time;
        if (slave->ports[i].next_slave) {
            data.ports[i].next_slave =
                slave->ports[i].next_slave->ring_position;
        } else {
            data.ports[i].next_slave = 0xffff;
        }
        data.ports[i].delay_to_next_dc = slave->ports[i].delay_to_next_dc;
    }
    data.fmmu_bit = slave->base_fmmu_bit_operation;
    data.dc_supported = slave->base_dc_supported;
    data.dc_range = slave->base_dc_range;
    data.has_dc_system_time = slave->has_dc_system_time;
    data.transmission_delay = slave->transmission_delay;
    data.al_state = slave->current_state;
    data.error_flag = slave->error_flag;

    data.sync_count = slave->sii.sync_count;
    data.sdo_count = ec_slave_sdo_count(slave);
    data.sii_nwords = slave->sii_nwords;
    ec_cdev_strcpy(data.group, slave->sii.group);
    ec_cdev_strcpy(data.image, slave->sii.image);
    ec_cdev_strcpy(data.order, slave->sii.order);
    ec_cdev_strcpy(data.name, slave->sii.name);

    up(&master->master_sem);

    if (copy_to_user((void __user *) arg, &data, sizeof(data)))
        return -EFAULT;

    return 0;
}

/*****************************************************************************/

/** Get slave sync manager information.
 */
int ec_cdev_ioctl_slave_sync(
        ec_master_t *master, /**< EtherCAT master. */
        unsigned long arg /**< Userspace address to store the results. */
        )
{
    ec_ioctl_slave_sync_t data;
    const ec_slave_t *slave;
    const ec_sync_t *sync;

    if (copy_from_user(&data, (void __user *) arg, sizeof(data))) {
        return -EFAULT;
    }

    if (down_interruptible(&master->master_sem))
        return -EINTR;

    if (!(slave = ec_master_find_slave_const(
                    master, 0, data.slave_position))) {
        up(&master->master_sem);
        EC_MASTER_ERR(master, "Slave %u does not exist!\n",
                data.slave_position);
        return -EINVAL;
    }

    if (data.sync_index >= slave->sii.sync_count) {
        up(&master->master_sem);
        EC_SLAVE_ERR(slave, "Sync manager %u does not exist!\n",
                data.sync_index);
        return -EINVAL;
    }

    sync = &slave->sii.syncs[data.sync_index];

    data.physical_start_address = sync->physical_start_address;
    data.default_size = sync->default_length;
    data.control_register = sync->control_register;
    data.enable = sync->enable;
    data.pdo_count = ec_pdo_list_count(&sync->pdos);

    up(&master->master_sem);

    if (copy_to_user((void __user *) arg, &data, sizeof(data)))
        return -EFAULT;

    return 0;
}

/*****************************************************************************/

/** Get slave sync manager PDO information.
 */
int ec_cdev_ioctl_slave_sync_pdo(
        ec_master_t *master, /**< EtherCAT master. */
        unsigned long arg /**< Userspace address to store the results. */
        )
{
    ec_ioctl_slave_sync_pdo_t data;
    const ec_slave_t *slave;
    const ec_sync_t *sync;
    const ec_pdo_t *pdo;

    if (copy_from_user(&data, (void __user *) arg, sizeof(data))) {
        return -EFAULT;
    }

    if (down_interruptible(&master->master_sem))
        return -EINTR;

    if (!(slave = ec_master_find_slave_const(
                    master, 0, data.slave_position))) {
        up(&master->master_sem);
        EC_MASTER_ERR(master, "Slave %u does not exist!\n",
                data.slave_position);
        return -EINVAL;
    }

    if (data.sync_index >= slave->sii.sync_count) {
        up(&master->master_sem);
        EC_SLAVE_ERR(slave, "Sync manager %u does not exist!\n",
                data.sync_index);
        return -EINVAL;
    }

    sync = &slave->sii.syncs[data.sync_index];
    if (!(pdo = ec_pdo_list_find_pdo_by_pos_const(
                    &sync->pdos, data.pdo_pos))) {
        up(&master->master_sem);
        EC_SLAVE_ERR(slave, "Sync manager %u does not contain a PDO with "
                "position %u!\n", data.sync_index, data.pdo_pos);
        return -EINVAL;
    }

    data.index = pdo->index;
    data.entry_count = ec_pdo_entry_count(pdo);
    ec_cdev_strcpy(data.name, pdo->name);

    up(&master->master_sem);

    if (copy_to_user((void __user *) arg, &data, sizeof(data)))
        return -EFAULT;

    return 0;
}

/*****************************************************************************/

/** Get slave sync manager PDO entry information.
 */
int ec_cdev_ioctl_slave_sync_pdo_entry(
        ec_master_t *master, /**< EtherCAT master. */
        unsigned long arg /**< Userspace address to store the results. */
        )
{
    ec_ioctl_slave_sync_pdo_entry_t data;
    const ec_slave_t *slave;
    const ec_sync_t *sync;
    const ec_pdo_t *pdo;
    const ec_pdo_entry_t *entry;

    if (copy_from_user(&data, (void __user *) arg, sizeof(data))) {
        return -EFAULT;
    }

    if (down_interruptible(&master->master_sem))
        return -EINTR;

    if (!(slave = ec_master_find_slave_const(
                    master, 0, data.slave_position))) {
        up(&master->master_sem);
        EC_MASTER_ERR(master, "Slave %u does not exist!\n",
                data.slave_position);
        return -EINVAL;
    }

    if (data.sync_index >= slave->sii.sync_count) {
        up(&master->master_sem);
        EC_SLAVE_ERR(slave, "Sync manager %u does not exist!\n",
                data.sync_index);
        return -EINVAL;
    }

    sync = &slave->sii.syncs[data.sync_index];
    if (!(pdo = ec_pdo_list_find_pdo_by_pos_const(
                    &sync->pdos, data.pdo_pos))) {
        up(&master->master_sem);
        EC_SLAVE_ERR(slave, "Sync manager %u does not contain a PDO with "
                "position %u!\n", data.sync_index, data.pdo_pos);
        return -EINVAL;
    }

    if (!(entry = ec_pdo_find_entry_by_pos_const(
                    pdo, data.entry_pos))) {
        up(&master->master_sem);
        EC_SLAVE_ERR(slave, "PDO 0x%04X does not contain an entry with "
                "position %u!\n", data.pdo_pos, data.entry_pos);
        return -EINVAL;
    }

    data.index = entry->index;
    data.subindex = entry->subindex;
    data.bit_length = entry->bit_length;
    ec_cdev_strcpy(data.name, entry->name);

    up(&master->master_sem);

    if (copy_to_user((void __user *) arg, &data, sizeof(data)))
        return -EFAULT;

    return 0;
}

/*****************************************************************************/

/** Get domain information.
 */
int ec_cdev_ioctl_domain(
        ec_master_t *master, /**< EtherCAT master. */
        unsigned long arg /**< Userspace address to store the results. */
        )
{
    ec_ioctl_domain_t data;
    const ec_domain_t *domain;
    unsigned int dev_idx;

    if (copy_from_user(&data, (void __user *) arg, sizeof(data))) {
        return -EFAULT;
    }

    if (down_interruptible(&master->master_sem))
        return -EINTR;

    if (!(domain = ec_master_find_domain_const(master, data.index))) {
        up(&master->master_sem);
        EC_MASTER_ERR(master, "Domain %u does not exist!\n", data.index);
        return -EINVAL;
    }

    data.data_size = domain->data_size;
    data.logical_base_address = domain->logical_base_address;
    for (dev_idx = 0; dev_idx < EC_NUM_DEVICES; dev_idx++) {
        data.working_counter[dev_idx] = domain->working_counter[dev_idx];
    }
    data.expected_working_counter = domain->expected_working_counter;
    data.fmmu_count = ec_domain_fmmu_count(domain);

    up(&master->master_sem);

    if (copy_to_user((void __user *) arg, &data, sizeof(data)))
        return -EFAULT;

    return 0;
}

/*****************************************************************************/

/** Get domain FMMU information.
 */
int ec_cdev_ioctl_domain_fmmu(
        ec_master_t *master, /**< EtherCAT master. */
        unsigned long arg /**< Userspace address to store the results. */
        )
{
    ec_ioctl_domain_fmmu_t data;
    const ec_domain_t *domain;
    const ec_fmmu_config_t *fmmu;

    if (copy_from_user(&data, (void __user *) arg, sizeof(data))) {
        return -EFAULT;
    }

    if (down_interruptible(&master->master_sem))
        return -EINTR;

    if (!(domain = ec_master_find_domain_const(master, data.domain_index))) {
        up(&master->master_sem);
        EC_MASTER_ERR(master, "Domain %u does not exist!\n",
                data.domain_index);
        return -EINVAL;
    }

    if (!(fmmu = ec_domain_find_fmmu(domain, data.fmmu_index))) {
        up(&master->master_sem);
        EC_MASTER_ERR(master, "Domain %u has less than %u"
                " fmmu configurations.\n",
                data.domain_index, data.fmmu_index + 1);
        return -EINVAL;
    }

    data.slave_config_alias = fmmu->sc->alias;
    data.slave_config_position = fmmu->sc->position;
    data.sync_index = fmmu->sync_index;
    data.dir = fmmu->dir;
    data.logical_address = fmmu->logical_start_address;
    data.data_size = fmmu->data_size;

    up(&master->master_sem);

    if (copy_to_user((void __user *) arg, &data, sizeof(data)))
        return -EFAULT;

    return 0;
}

/*****************************************************************************/

/** Get domain data.
 */
int ec_cdev_ioctl_domain_data(
        ec_master_t *master, /**< EtherCAT master. */
        unsigned long arg /**< Userspace address to store the results. */
        )
{
    ec_ioctl_domain_data_t data;
    const ec_domain_t *domain;

    if (copy_from_user(&data, (void __user *) arg, sizeof(data))) {
        return -EFAULT;
    }

    if (down_interruptible(&master->master_sem))
        return -EINTR;

    if (!(domain = ec_master_find_domain_const(master, data.domain_index))) {
        up(&master->master_sem);
        EC_MASTER_ERR(master, "Domain %u does not exist!\n",
                data.domain_index);
        return -EINVAL;
    }

    if (domain->data_size != data.data_size) {
        up(&master->master_sem);
        EC_MASTER_ERR(master, "Data size mismatch %u/%zu!\n",
                data.data_size, domain->data_size);
        return -EFAULT;
    }

    if (copy_to_user((void __user *) data.target, domain->data,
                domain->data_size)) {
        up(&master->master_sem);
        return -EFAULT;
    }

    up(&master->master_sem);
    return 0;
}

/*****************************************************************************/

/** Set master debug level.
 */
int ec_cdev_ioctl_master_debug(
        ec_master_t *master, /**< EtherCAT master. */
        unsigned long arg /**< ioctl() argument. */
        )
{
    return ec_master_debug_level(master, (unsigned int) arg);
}

/*****************************************************************************/

/** Issue a bus scan.
 */
int ec_cdev_ioctl_master_rescan(
        ec_master_t *master, /**< EtherCAT master. */
        unsigned long arg /**< ioctl() argument. */
        )
{
    master->fsm.rescan_required = 1;
    return 0;
}

/*****************************************************************************/

/** Set slave state.
 */
int ec_cdev_ioctl_slave_state(
        ec_master_t *master, /**< EtherCAT master. */
        unsigned long arg /**< ioctl() argument. */
        )
{
    ec_ioctl_slave_state_t data;
    ec_slave_t *slave;

    if (copy_from_user(&data, (void __user *) arg, sizeof(data))) {
        return -EFAULT;
    }

    if (down_interruptible(&master->master_sem))
        return -EINTR;

    if (!(slave = ec_master_find_slave(
                    master, 0, data.slave_position))) {
        up(&master->master_sem);
        EC_MASTER_ERR(master, "Slave %u does not exist!\n",
                data.slave_position);
        return -EINVAL;
    }

    ec_slave_request_state(slave, data.al_state);

    up(&master->master_sem);
    return 0;
}

/*****************************************************************************/

/** Get slave SDO information.
 */
int ec_cdev_ioctl_slave_sdo(
        ec_master_t *master, /**< EtherCAT master. */
        unsigned long arg /**< ioctl() argument. */
        )
{
    ec_ioctl_slave_sdo_t data;
    const ec_slave_t *slave;
    const ec_sdo_t *sdo;

    if (copy_from_user(&data, (void __user *) arg, sizeof(data))) {
        return -EFAULT;
    }

    if (down_interruptible(&master->master_sem))
        return -EINTR;

    if (!(slave = ec_master_find_slave_const(
                    master, 0, data.slave_position))) {
        up(&master->master_sem);
        EC_MASTER_ERR(master, "Slave %u does not exist!\n",
                data.slave_position);
        return -EINVAL;
    }

    if (!(sdo = ec_slave_get_sdo_by_pos_const(
                    slave, data.sdo_position))) {
        up(&master->master_sem);
        EC_SLAVE_ERR(slave, "SDO %u does not exist!\n", data.sdo_position);
        return -EINVAL;
    }

    data.sdo_index = sdo->index;
    data.max_subindex = sdo->max_subindex;
    ec_cdev_strcpy(data.name, sdo->name);

    up(&master->master_sem);

    if (copy_to_user((void __user *) arg, &data, sizeof(data)))
        return -EFAULT;

    return 0;
}

/*****************************************************************************/

/** Get slave SDO entry information.
 */
int ec_cdev_ioctl_slave_sdo_entry(
        ec_master_t *master, /**< EtherCAT master. */
        unsigned long arg /**< ioctl() argument. */
        )
{
    ec_ioctl_slave_sdo_entry_t data;
    const ec_slave_t *slave;
    const ec_sdo_t *sdo;
    const ec_sdo_entry_t *entry;

    if (copy_from_user(&data, (void __user *) arg, sizeof(data))) {
        return -EFAULT;
    }

    if (down_interruptible(&master->master_sem))
        return -EINTR;

    if (!(slave = ec_master_find_slave_const(
                    master, 0, data.slave_position))) {
        up(&master->master_sem);
        EC_MASTER_ERR(master, "Slave %u does not exist!\n",
                data.slave_position);
        return -EINVAL;
    }

    if (data.sdo_spec <= 0) {
        if (!(sdo = ec_slave_get_sdo_by_pos_const(
                        slave, -data.sdo_spec))) {
            up(&master->master_sem);
            EC_SLAVE_ERR(slave, "SDO %u does not exist!\n", -data.sdo_spec);
            return -EINVAL;
        }
    } else {
        if (!(sdo = ec_slave_get_sdo_const(
                        slave, data.sdo_spec))) {
            up(&master->master_sem);
            EC_SLAVE_ERR(slave, "SDO 0x%04X does not exist!\n",
                    data.sdo_spec);
            return -EINVAL;
        }
    }

    if (!(entry = ec_sdo_get_entry_const(
                    sdo, data.sdo_entry_subindex))) {
        up(&master->master_sem);
        EC_SLAVE_ERR(slave, "SDO entry 0x%04X:%02X does not exist!\n",
                sdo->index, data.sdo_entry_subindex);
        return -EINVAL;
    }

    data.data_type = entry->data_type;
    data.bit_length = entry->bit_length;
    data.read_access[EC_SDO_ENTRY_ACCESS_PREOP] =
        entry->read_access[EC_SDO_ENTRY_ACCESS_PREOP];
    data.read_access[EC_SDO_ENTRY_ACCESS_SAFEOP] =
        entry->read_access[EC_SDO_ENTRY_ACCESS_SAFEOP];
    data.read_access[EC_SDO_ENTRY_ACCESS_OP] =
        entry->read_access[EC_SDO_ENTRY_ACCESS_OP];
    data.write_access[EC_SDO_ENTRY_ACCESS_PREOP] =
        entry->write_access[EC_SDO_ENTRY_ACCESS_PREOP];
    data.write_access[EC_SDO_ENTRY_ACCESS_SAFEOP] =
        entry->write_access[EC_SDO_ENTRY_ACCESS_SAFEOP];
    data.write_access[EC_SDO_ENTRY_ACCESS_OP] =
        entry->write_access[EC_SDO_ENTRY_ACCESS_OP];
    ec_cdev_strcpy(data.description, entry->description);

    up(&master->master_sem);

    if (copy_to_user((void __user *) arg, &data, sizeof(data)))
        return -EFAULT;

    return 0;
}

/*****************************************************************************/

/** Upload SDO.
 */
int ec_cdev_ioctl_slave_sdo_upload(
        ec_master_t *master, /**< EtherCAT master. */
        unsigned long arg /**< ioctl() argument. */
        )
{
    ec_ioctl_slave_sdo_upload_t data;
    uint8_t *target;
    int ret;

    if (copy_from_user(&data, (void __user *) arg, sizeof(data))) {
        return -EFAULT;
    }

    if (!(target = kmalloc(data.target_size, GFP_KERNEL))) {
        EC_MASTER_ERR(master, "Failed to allocate %u bytes"
                " for SDO upload.\n", data.target_size);
        return -ENOMEM;
    }

    ret = ecrt_master_sdo_upload(master, data.slave_position,
            data.sdo_index, data.sdo_entry_subindex, target,
            data.target_size, &data.data_size, &data.abort_code);

    if (!ret) {
        if (copy_to_user((void __user *) data.target,
                    target, data.data_size)) {
            kfree(target);
            return -EFAULT;
        }
    }

    kfree(target);

    if (__copy_to_user((void __user *) arg, &data, sizeof(data))) {
        return -EFAULT;
    }

    return 0;
}

/*****************************************************************************/

/** Download SDO.
 */
int ec_cdev_ioctl_slave_sdo_download(
        ec_master_t *master, /**< EtherCAT master. */
        unsigned long arg /**< ioctl() argument. */
        )
{
    ec_ioctl_slave_sdo_download_t data;
    uint8_t *sdo_data;
    int retval;

    if (copy_from_user(&data, (void __user *) arg, sizeof(data))) {
        return -EFAULT;
    }

    if (!(sdo_data = kmalloc(data.data_size, GFP_KERNEL))) {
        EC_MASTER_ERR(master, "Failed to allocate %u bytes"
                " for SDO download.\n", data.data_size);
        return -ENOMEM;
    }

    if (copy_from_user(sdo_data, (void __user *) data.data, data.data_size)) {
        kfree(sdo_data);
        return -EFAULT;
    }

    if (data.complete_access) {
        retval = ecrt_master_sdo_download_complete(master, data.slave_position,
                data.sdo_index, sdo_data, data.data_size, &data.abort_code);
    } else {
        retval = ecrt_master_sdo_download(master, data.slave_position,
                data.sdo_index, data.sdo_entry_subindex, sdo_data,
                data.data_size, &data.abort_code);
    }

    kfree(sdo_data);

    if (__copy_to_user((void __user *) arg, &data, sizeof(data))) {
        retval = -EFAULT;
    }

    return retval;
}

/*****************************************************************************/

/** Read a slave's SII.
 */
int ec_cdev_ioctl_slave_sii_read(
        ec_master_t *master, /**< EtherCAT master. */
        unsigned long arg /**< ioctl() argument. */
        )
{
    ec_ioctl_slave_sii_t data;
    const ec_slave_t *slave;
    int retval;

    if (copy_from_user(&data, (void __user *) arg, sizeof(data))) {
        return -EFAULT;
    }

    if (down_interruptible(&master->master_sem))
        return -EINTR;

    if (!(slave = ec_master_find_slave_const(
                    master, 0, data.slave_position))) {
        up(&master->master_sem);
        EC_MASTER_ERR(master, "Slave %u does not exist!\n",
                data.slave_position);
        return -EINVAL;
    }

    if (!data.nwords
            || data.offset + data.nwords > slave->sii_nwords) {
        up(&master->master_sem);
        EC_SLAVE_ERR(slave, "Invalid SII read offset/size %u/%u for slave SII"
                " size %zu!\n", data.offset, data.nwords, slave->sii_nwords);
        return -EINVAL;
    }

    if (copy_to_user((void __user *) data.words,
                slave->sii_words + data.offset, data.nwords * 2))
        retval = -EFAULT;
    else
        retval = 0;

    up(&master->master_sem);
    return retval;
}

/*****************************************************************************/

/** Write a slave's SII.
 */
int ec_cdev_ioctl_slave_sii_write(
        ec_master_t *master, /**< EtherCAT master. */
        unsigned long arg /**< ioctl() argument. */
        )
{
    ec_ioctl_slave_sii_t data;
    ec_slave_t *slave;
    unsigned int byte_size;
    uint16_t *words;
    ec_sii_write_request_t request;

    if (copy_from_user(&data, (void __user *) arg, sizeof(data))) {
        return -EFAULT;
    }

    if (!data.nwords)
        return 0;

    byte_size = sizeof(uint16_t) * data.nwords;
    if (!(words = kmalloc(byte_size, GFP_KERNEL))) {
        EC_MASTER_ERR(master, "Failed to allocate %u bytes"
                " for SII contents.\n", byte_size);
        return -ENOMEM;
    }

    if (copy_from_user(words,
                (void __user *) data.words, byte_size)) {
        kfree(words);
        return -EFAULT;
    }

    if (down_interruptible(&master->master_sem))
        return -EINTR;

    if (!(slave = ec_master_find_slave(
                    master, 0, data.slave_position))) {
        up(&master->master_sem);
        EC_MASTER_ERR(master, "Slave %u does not exist!\n",
                data.slave_position);
        kfree(words);
        return -EINVAL;
    }

    // init SII write request
    INIT_LIST_HEAD(&request.list);
    request.slave = slave;
    request.words = words;
    request.offset = data.offset;
    request.nwords = data.nwords;
    request.state = EC_INT_REQUEST_QUEUED;

    // schedule SII write request.
    list_add_tail(&request.list, &master->sii_requests);

    up(&master->master_sem);

    // wait for processing through FSM
    if (wait_event_interruptible(master->sii_queue,
                request.state != EC_INT_REQUEST_QUEUED)) {
        // interrupted by signal
        down(&master->master_sem);
        if (request.state == EC_INT_REQUEST_QUEUED) {
            // abort request
            list_del(&request.list);
            up(&master->master_sem);
            kfree(words);
            return -EINTR;
        }
        up(&master->master_sem);
    }

    // wait until master FSM has finished processing
    wait_event(master->sii_queue, request.state != EC_INT_REQUEST_BUSY);

    kfree(words);

    return request.state == EC_INT_REQUEST_SUCCESS ? 0 : -EIO;
}

/*****************************************************************************/

/** Read a slave's registers.
 */
int ec_cdev_ioctl_slave_reg_read(
        ec_master_t *master, /**< EtherCAT master. */
        unsigned long arg /**< ioctl() argument. */
        )
{
    ec_ioctl_slave_reg_t data;
    ec_slave_t *slave;
    uint8_t *contents;
    ec_reg_request_t request;

    if (copy_from_user(&data, (void __user *) arg, sizeof(data))) {
        return -EFAULT;
    }

    if (!data.length)
        return 0;

    if (!(contents = kmalloc(data.length, GFP_KERNEL))) {
        EC_MASTER_ERR(master, "Failed to allocate %u bytes"
                " for register data.\n", data.length);
        return -ENOMEM;
    }

    if (down_interruptible(&master->master_sem))
        return -EINTR;

    if (!(slave = ec_master_find_slave(
                    master, 0, data.slave_position))) {
        up(&master->master_sem);
        EC_MASTER_ERR(master, "Slave %u does not exist!\n",
                data.slave_position);
        return -EINVAL;
    }

    // init register request
    INIT_LIST_HEAD(&request.list);
    request.slave = slave;
    request.dir = EC_DIR_INPUT;
    request.data = contents;
    request.offset = data.offset;
    request.length = data.length;
    request.state = EC_INT_REQUEST_QUEUED;

    // schedule request.
    list_add_tail(&request.list, &master->reg_requests);

    up(&master->master_sem);

    // wait for processing through FSM
    if (wait_event_interruptible(master->reg_queue,
                request.state != EC_INT_REQUEST_QUEUED)) {
        // interrupted by signal
        down(&master->master_sem);
        if (request.state == EC_INT_REQUEST_QUEUED) {
            // abort request
            list_del(&request.list);
            up(&master->master_sem);
            kfree(contents);
            return -EINTR;
        }
        up(&master->master_sem);
    }

    // wait until master FSM has finished processing
    wait_event(master->reg_queue, request.state != EC_INT_REQUEST_BUSY);

    if (request.state == EC_INT_REQUEST_SUCCESS) {
        if (copy_to_user((void __user *) data.data, contents, data.length))
            return -EFAULT;
    }
    kfree(contents);

    return request.state == EC_INT_REQUEST_SUCCESS ? 0 : -EIO;
}

/*****************************************************************************/

/** Write a slave's registers.
 */
int ec_cdev_ioctl_slave_reg_write(
        ec_master_t *master, /**< EtherCAT master. */
        unsigned long arg /**< ioctl() argument. */
        )
{
    ec_ioctl_slave_reg_t data;
    ec_slave_t *slave;
    uint8_t *contents;
    ec_reg_request_t request;

    if (copy_from_user(&data, (void __user *) arg, sizeof(data))) {
        return -EFAULT;
    }

    if (!data.length)
        return 0;

    if (!(contents = kmalloc(data.length, GFP_KERNEL))) {
        EC_MASTER_ERR(master, "Failed to allocate %u bytes"
                " for register data.\n", data.length);
        return -ENOMEM;
    }

    if (copy_from_user(contents, (void __user *) data.data, data.length)) {
        kfree(contents);
        return -EFAULT;
    }

    if (down_interruptible(&master->master_sem))
        return -EINTR;

    if (!(slave = ec_master_find_slave(
                    master, 0, data.slave_position))) {
        up(&master->master_sem);
        EC_MASTER_ERR(master, "Slave %u does not exist!\n",
                data.slave_position);
        kfree(contents);
        return -EINVAL;
    }

    // init register request
    INIT_LIST_HEAD(&request.list);
    request.slave = slave;
    request.dir = EC_DIR_OUTPUT;
    request.data = contents;
    request.offset = data.offset;
    request.length = data.length;
    request.state = EC_INT_REQUEST_QUEUED;

    // schedule request.
    list_add_tail(&request.list, &master->reg_requests);

    up(&master->master_sem);

    // wait for processing through FSM
    if (wait_event_interruptible(master->reg_queue,
                request.state != EC_INT_REQUEST_QUEUED)) {
        // interrupted by signal
        down(&master->master_sem);
        if (request.state == EC_INT_REQUEST_QUEUED) {
            // abort request
            list_del(&request.list);
            up(&master->master_sem);
            kfree(contents);
            return -EINTR;
        }
        up(&master->master_sem);
    }

    // wait until master FSM has finished processing
    wait_event(master->reg_queue, request.state != EC_INT_REQUEST_BUSY);

    kfree(contents);

    return request.state == EC_INT_REQUEST_SUCCESS ? 0 : -EIO;
}

/*****************************************************************************/

/** Get slave configuration information.
 */
int ec_cdev_ioctl_config(
        ec_master_t *master, /**< EtherCAT master. */
        unsigned long arg /**< ioctl() argument. */
        )
{
    ec_ioctl_config_t data;
    const ec_slave_config_t *sc;
    uint8_t i;

    if (copy_from_user(&data, (void __user *) arg, sizeof(data))) {
        return -EFAULT;
    }

    if (down_interruptible(&master->master_sem))
        return -EINTR;

    if (!(sc = ec_master_get_config_const(
                    master, data.config_index))) {
        up(&master->master_sem);
        EC_MASTER_ERR(master, "Slave config %u does not exist!\n",
                data.config_index);
        return -EINVAL;
    }

    data.alias = sc->alias;
    data.position = sc->position;
    data.vendor_id = sc->vendor_id;
    data.product_code = sc->product_code;
    for (i = 0; i < EC_MAX_SYNC_MANAGERS; i++) {
        data.syncs[i].dir = sc->sync_configs[i].dir;
        data.syncs[i].watchdog_mode = sc->sync_configs[i].watchdog_mode;
        data.syncs[i].pdo_count =
            ec_pdo_list_count(&sc->sync_configs[i].pdos);
    }
    data.watchdog_divider = sc->watchdog_divider;
    data.watchdog_intervals = sc->watchdog_intervals;
    data.sdo_count = ec_slave_config_sdo_count(sc);
    data.idn_count = ec_slave_config_idn_count(sc);
    data.slave_position = sc->slave ? sc->slave->ring_position : -1;
    data.dc_assign_activate = sc->dc_assign_activate;
    for (i = 0; i < EC_SYNC_SIGNAL_COUNT; i++) {
        data.dc_sync[i] = sc->dc_sync[i];
    }

    up(&master->master_sem);

    if (copy_to_user((void __user *) arg, &data, sizeof(data)))
        return -EFAULT;

    return 0;
}

/*****************************************************************************/

/** Get slave configuration PDO information.
 */
int ec_cdev_ioctl_config_pdo(
        ec_master_t *master, /**< EtherCAT master. */
        unsigned long arg /**< ioctl() argument. */
        )
{
    ec_ioctl_config_pdo_t data;
    const ec_slave_config_t *sc;
    const ec_pdo_t *pdo;

    if (copy_from_user(&data, (void __user *) arg, sizeof(data))) {
        return -EFAULT;
    }

    if (data.sync_index >= EC_MAX_SYNC_MANAGERS) {
        EC_MASTER_ERR(master, "Invalid sync manager index %u!\n",
                data.sync_index);
        return -EINVAL;
    }

    if (down_interruptible(&master->master_sem))
        return -EINTR;

    if (!(sc = ec_master_get_config_const(
                    master, data.config_index))) {
        up(&master->master_sem);
        EC_MASTER_ERR(master, "Slave config %u does not exist!\n",
                data.config_index);
        return -EINVAL;
    }

    if (!(pdo = ec_pdo_list_find_pdo_by_pos_const(
                    &sc->sync_configs[data.sync_index].pdos,
                    data.pdo_pos))) {
        up(&master->master_sem);
        EC_MASTER_ERR(master, "Invalid PDO position!\n");
        return -EINVAL;
    }

    data.index = pdo->index;
    data.entry_count = ec_pdo_entry_count(pdo);
    ec_cdev_strcpy(data.name, pdo->name);

    up(&master->master_sem);

    if (copy_to_user((void __user *) arg, &data, sizeof(data)))
        return -EFAULT;

    return 0;
}

/*****************************************************************************/

/** Get slave configuration PDO entry information.
 */
int ec_cdev_ioctl_config_pdo_entry(
        ec_master_t *master, /**< EtherCAT master. */
        unsigned long arg /**< ioctl() argument. */
        )
{
    ec_ioctl_config_pdo_entry_t data;
    const ec_slave_config_t *sc;
    const ec_pdo_t *pdo;
    const ec_pdo_entry_t *entry;

    if (copy_from_user(&data, (void __user *) arg, sizeof(data))) {
        return -EFAULT;
    }

    if (data.sync_index >= EC_MAX_SYNC_MANAGERS) {
        EC_MASTER_ERR(master, "Invalid sync manager index %u!\n",
                data.sync_index);
        return -EINVAL;
    }

    if (down_interruptible(&master->master_sem))
        return -EINTR;

    if (!(sc = ec_master_get_config_const(
                    master, data.config_index))) {
        up(&master->master_sem);
        EC_MASTER_ERR(master, "Slave config %u does not exist!\n",
                data.config_index);
        return -EINVAL;
    }

    if (!(pdo = ec_pdo_list_find_pdo_by_pos_const(
                    &sc->sync_configs[data.sync_index].pdos,
                    data.pdo_pos))) {
        up(&master->master_sem);
        EC_MASTER_ERR(master, "Invalid PDO position!\n");
        return -EINVAL;
    }

    if (!(entry = ec_pdo_find_entry_by_pos_const(
                    pdo, data.entry_pos))) {
        up(&master->master_sem);
        EC_MASTER_ERR(master, "Entry not found!\n");
        return -EINVAL;
    }

    data.index = entry->index;
    data.subindex = entry->subindex;
    data.bit_length = entry->bit_length;
    ec_cdev_strcpy(data.name, entry->name);

    up(&master->master_sem);

    if (copy_to_user((void __user *) arg, &data, sizeof(data)))
        return -EFAULT;

    return 0;
}

/*****************************************************************************/

/** Get slave configuration SDO information.
 */
int ec_cdev_ioctl_config_sdo(
        ec_master_t *master, /**< EtherCAT master. */
        unsigned long arg /**< ioctl() argument. */
        )
{
    ec_ioctl_config_sdo_t *ioctl;
    const ec_slave_config_t *sc;
    const ec_sdo_request_t *req;

    if (!(ioctl = kmalloc(sizeof(*ioctl), GFP_KERNEL))) {
        return -ENOMEM;
    }

    if (copy_from_user(ioctl, (void __user *) arg, sizeof(*ioctl))) {
        kfree(ioctl);
        return -EFAULT;
    }

    if (down_interruptible(&master->master_sem)) {
        kfree(ioctl);
        return -EINTR;
    }

    if (!(sc = ec_master_get_config_const(
                    master, ioctl->config_index))) {
        up(&master->master_sem);
        EC_MASTER_ERR(master, "Slave config %u does not exist!\n",
                ioctl->config_index);
        kfree(ioctl);
        return -EINVAL;
    }

    if (!(req = ec_slave_config_get_sdo_by_pos_const(
                    sc, ioctl->sdo_pos))) {
        up(&master->master_sem);
        EC_MASTER_ERR(master, "Invalid SDO position!\n");
        kfree(ioctl);
        return -EINVAL;
    }

    ioctl->index = req->index;
    ioctl->subindex = req->subindex;
    ioctl->size = req->data_size;
    memcpy(ioctl->data, req->data,
            min((u32) ioctl->size, (u32) EC_MAX_SDO_DATA_SIZE));

    up(&master->master_sem);

    if (copy_to_user((void __user *) arg, ioctl, sizeof(*ioctl))) {
        kfree(ioctl);
        return -EFAULT;
    }

    kfree(ioctl);
    return 0;
}

/*****************************************************************************/

/** Get slave configuration IDN information.
 */
int ec_cdev_ioctl_config_idn(
        ec_master_t *master, /**< EtherCAT master. */
        unsigned long arg /**< ioctl() argument. */
        )
{
    ec_ioctl_config_idn_t *ioctl;
    const ec_slave_config_t *sc;
    const ec_soe_request_t *req;

    if (!(ioctl = kmalloc(sizeof(*ioctl), GFP_KERNEL))) {
        return -ENOMEM;
    }

    if (copy_from_user(ioctl, (void __user *) arg, sizeof(*ioctl))) {
        kfree(ioctl);
        return -EFAULT;
    }

    if (down_interruptible(&master->master_sem)) {
        kfree(ioctl);
        return -EINTR;
    }

    if (!(sc = ec_master_get_config_const(
                    master, ioctl->config_index))) {
        up(&master->master_sem);
        EC_MASTER_ERR(master, "Slave config %u does not exist!\n",
                ioctl->config_index);
        kfree(ioctl);
        return -EINVAL;
    }

    if (!(req = ec_slave_config_get_idn_by_pos_const(
                    sc, ioctl->idn_pos))) {
        up(&master->master_sem);
        EC_MASTER_ERR(master, "Invalid IDN position!\n");
        kfree(ioctl);
        return -EINVAL;
    }

    ioctl->drive_no = req->drive_no;
    ioctl->idn = req->idn;
    ioctl->state = req->state;
    ioctl->size = req->data_size;
    memcpy(ioctl->data, req->data,
            min((u32) ioctl->size, (u32) EC_MAX_IDN_DATA_SIZE));

    up(&master->master_sem);

    if (copy_to_user((void __user *) arg, ioctl, sizeof(*ioctl))) {
        kfree(ioctl);
        return -EFAULT;
    }

    kfree(ioctl);
    return 0;
}

/*****************************************************************************/

#ifdef EC_EOE

/** Get EoE handler information.
 */
int ec_cdev_ioctl_eoe_handler(
        ec_master_t *master, /**< EtherCAT master. */
        unsigned long arg /**< ioctl() argument. */
        )
{
    ec_ioctl_eoe_handler_t data;
    const ec_eoe_t *eoe;

    if (copy_from_user(&data, (void __user *) arg, sizeof(data))) {
        return -EFAULT;
    }

    if (down_interruptible(&master->master_sem))
        return -EINTR;

    if (!(eoe = ec_master_get_eoe_handler_const(master, data.eoe_index))) {
        up(&master->master_sem);
        EC_MASTER_ERR(master, "EoE handler %u does not exist!\n",
                data.eoe_index);
        return -EINVAL;
    }

    if (eoe->slave) {
        data.slave_position = eoe->slave->ring_position;
    } else {
        data.slave_position = 0xffff;
    }
    snprintf(data.name, EC_DATAGRAM_NAME_SIZE, eoe->dev->name);
    data.open = eoe->opened;
    data.rx_bytes = eoe->stats.tx_bytes;
    data.rx_rate = eoe->tx_rate;
    data.tx_bytes = eoe->stats.rx_bytes;
    data.tx_rate = eoe->tx_rate;
    data.tx_queued_frames = eoe->tx_queued_frames;
    data.tx_queue_size = eoe->tx_queue_size;

    up(&master->master_sem);

    if (copy_to_user((void __user *) arg, &data, sizeof(data)))
        return -EFAULT;

    return 0;
}

#endif

/*****************************************************************************/

/** Request the master from userspace.
 */
int ec_cdev_ioctl_request(
        ec_master_t *master, /**< EtherCAT master. */
        unsigned long arg, /**< ioctl() argument. */
        ec_cdev_priv_t *priv /**< Private data structure of file handle. */
        )
{
    ec_master_t *m;
    int ret = 0;

    m = ecrt_request_master_err(master->index);
    if (IS_ERR(m)) {
        ret = PTR_ERR(m);
    } else {
        priv->requested = 1;
    }

    return ret;
}

/*****************************************************************************/

/** Create a domain.
 */
int ec_cdev_ioctl_create_domain(
        ec_master_t *master, /**< EtherCAT master. */
        unsigned long arg, /**< ioctl() argument. */
        ec_cdev_priv_t *priv /**< Private data structure of file handle. */
        )
{
    ec_domain_t *domain;

    if (unlikely(!priv->requested))
        return -EPERM;

    domain = ecrt_master_create_domain_err(master);
    if (IS_ERR(domain))
        return PTR_ERR(domain);

    return domain->index;
}

/*****************************************************************************/

/** Create a slave configuration.
 */
int ec_cdev_ioctl_create_slave_config(
        ec_master_t *master, /**< EtherCAT master. */
        unsigned long arg, /**< ioctl() argument. */
        ec_cdev_priv_t *priv /**< Private data structure of file handle. */
        )
{
    ec_ioctl_config_t data;
    ec_slave_config_t *sc, *entry;

    if (unlikely(!priv->requested))
        return -EPERM;

    if (copy_from_user(&data, (void __user *) arg, sizeof(data))) {
        return -EFAULT;
    }

    sc = ecrt_master_slave_config_err(master, data.alias, data.position,
            data.vendor_id, data.product_code);
    if (IS_ERR(sc))
        return PTR_ERR(sc);

    data.config_index = 0;

    if (down_interruptible(&master->master_sem))
        return -EINTR;

    list_for_each_entry(entry, &master->configs, list) {
        if (entry == sc)
            break;
        data.config_index++;
    }

    up(&master->master_sem);

    if (copy_to_user((void __user *) arg, &data, sizeof(data)))
        return -EFAULT;

    return 0;
}

/*****************************************************************************/

/** Activates the master.
 */
int ec_cdev_ioctl_activate(
        ec_master_t *master, /**< EtherCAT master. */
        unsigned long arg, /**< ioctl() argument. */
        ec_cdev_priv_t *priv /**< Private data structure of file handle. */
        )
{
    ec_domain_t *domain;
    off_t offset;
    int ret;
    
    if (unlikely(!priv->requested))
        return -EPERM;

    /* Get the sum of the domains' process data sizes. */
    
    priv->process_data_size = 0;

    if (down_interruptible(&master->master_sem))
        return -EINTR;

    list_for_each_entry(domain, &master->domains, list) {
        priv->process_data_size += ecrt_domain_size(domain);
    }
    
    up(&master->master_sem);

    if (priv->process_data_size) {
        priv->process_data = vmalloc(priv->process_data_size);
        if (!priv->process_data) {
            priv->process_data_size = 0;
            return -ENOMEM;
        }

        /* Set the memory as external process data memory for the domains. */

        offset = 0;
        list_for_each_entry(domain, &master->domains, list) {
            ecrt_domain_external_memory(domain, priv->process_data + offset);
            offset += ecrt_domain_size(domain);
        }
    }

    ecrt_master_callbacks(master, ec_master_internal_send_cb,
            ec_master_internal_receive_cb, master);

    ret = ecrt_master_activate(master);
    if (ret < 0)
        return ret;

    if (copy_to_user((void __user *) arg,
                &priv->process_data_size, sizeof(size_t)))
        return -EFAULT;

    return 0;
}

/*****************************************************************************/

/** Deactivates the master.
 */
int ec_cdev_ioctl_deactivate(
        ec_master_t *master, /**< EtherCAT master. */
        unsigned long arg, /**< ioctl() argument. */
        ec_cdev_priv_t *priv /**< Private data structure of file handle. */
        )
{
    if (unlikely(!priv->requested))
        return -EPERM;

    ecrt_master_deactivate(master);
    return 0;
}

/*****************************************************************************/

/** Set max. number of databytes in a cycle
 */
int ec_cdev_ioctl_set_send_interval(
        ec_master_t *master, /**< EtherCAT master. */
        unsigned long arg, /**< ioctl() argument. */
        ec_cdev_priv_t *priv /**< Private data structure of file handle. */
        )
{
    size_t send_interval;

    if (copy_from_user(&send_interval, (void __user *) arg,
                sizeof(send_interval))) {
        return -EFAULT;
    }

    if (down_interruptible(&master->master_sem))
        return -EINTR;

    ec_master_set_send_interval(master, send_interval);

    up(&master->master_sem);
    return 0;
}

/*****************************************************************************/

/** Send frames.
 */
int ec_cdev_ioctl_send(
        ec_master_t *master, /**< EtherCAT master. */
        unsigned long arg, /**< ioctl() argument. */
        ec_cdev_priv_t *priv /**< Private data structure of file handle. */
        )
{
    if (unlikely(!priv->requested))
        return -EPERM;

    down(&master->io_sem);
    ecrt_master_send(master);
    up(&master->io_sem);
    return 0;
}

/*****************************************************************************/

/** Receive frames.
 */
int ec_cdev_ioctl_receive(
        ec_master_t *master, /**< EtherCAT master. */
        unsigned long arg, /**< ioctl() argument. */
        ec_cdev_priv_t *priv /**< Private data structure of file handle. */
        )
{
    if (unlikely(!priv->requested))
        return -EPERM;

    down(&master->io_sem);
    ecrt_master_receive(master);
    up(&master->io_sem);
    return 0;
}

/*****************************************************************************/

/** Get the master state.
 */
int ec_cdev_ioctl_master_state(
        ec_master_t *master, /**< EtherCAT master. */
        unsigned long arg, /**< ioctl() argument. */
        ec_cdev_priv_t *priv /**< Private data structure of file handle. */
        )
{
    ec_master_state_t data;
    
    if (unlikely(!priv->requested))
        return -EPERM;

    ecrt_master_state(master, &data);

    if (copy_to_user((void __user *) arg, &data, sizeof(data)))
        return -EFAULT;

    return 0;
}

/*****************************************************************************/

/** Get the master state.
 */
int ec_cdev_ioctl_master_link_state(
        ec_master_t *master, /**< EtherCAT master. */
        unsigned long arg, /**< ioctl() argument. */
        ec_cdev_priv_t *priv /**< Private data structure of file handle. */
        )
{
    ec_ioctl_link_state_t ioctl;
    ec_master_link_state_t state;
    int ret;

    if (unlikely(!priv->requested)) {
        return -EPERM;
    }

    if (copy_from_user(&ioctl, (void __user *) arg, sizeof(ioctl))) {
        return -EFAULT;
    }

    ret = ecrt_master_link_state(master, ioctl.dev_idx, &state);
    if (ret < 0) {
        return ret;
    }

    if (copy_to_user((void __user *) ioctl.state, &state, sizeof(state))) {
        return -EFAULT;
    }

    return 0;
}

/*****************************************************************************/

/** Get the master state.
 */
int ec_cdev_ioctl_app_time(
        ec_master_t *master, /**< EtherCAT master. */
        unsigned long arg, /**< ioctl() argument. */
        ec_cdev_priv_t *priv /**< Private data structure of file handle. */
        )
{
    ec_ioctl_app_time_t data;
    
    if (unlikely(!priv->requested))
        return -EPERM;

    if (copy_from_user(&data, (void __user *) arg, sizeof(data))) {
        return -EFAULT;
    }

    ecrt_master_application_time(master, data.app_time);
    return 0;
}

/*****************************************************************************/

/** Sync the reference clock.
 */
int ec_cdev_ioctl_sync_ref(
        ec_master_t *master, /**< EtherCAT master. */
        unsigned long arg, /**< ioctl() argument. */
        ec_cdev_priv_t *priv /**< Private data structure of file handle. */
        )
{
    if (unlikely(!priv->requested))
        return -EPERM;

    down(&master->io_sem);
    ecrt_master_sync_reference_clock(master);
    up(&master->io_sem);
    return 0;
}

/*****************************************************************************/

/** Sync the slave clocks.
 */
int ec_cdev_ioctl_sync_slaves(
        ec_master_t *master, /**< EtherCAT master. */
        unsigned long arg, /**< ioctl() argument. */
        ec_cdev_priv_t *priv /**< Private data structure of file handle. */
        )
{
    if (unlikely(!priv->requested))
        return -EPERM;

    down(&master->io_sem);
    ecrt_master_sync_slave_clocks(master);
    up(&master->io_sem);
    return 0;
}

/*****************************************************************************/

/** Queue the sync monitoring datagram.
 */
int ec_cdev_ioctl_sync_mon_queue(
        ec_master_t *master, /**< EtherCAT master. */
        unsigned long arg, /**< ioctl() argument. */
        ec_cdev_priv_t *priv /**< Private data structure of file handle. */
        )
{
    if (unlikely(!priv->requested))
        return -EPERM;

    down(&master->io_sem);
    ecrt_master_sync_monitor_queue(master);
    up(&master->io_sem);
    return 0;
}

/*****************************************************************************/

/** Processes the sync monitoring datagram.
 */
int ec_cdev_ioctl_sync_mon_process(
        ec_master_t *master, /**< EtherCAT master. */
        unsigned long arg, /**< ioctl() argument. */
        ec_cdev_priv_t *priv /**< Private data structure of file handle. */
        )
{
    uint32_t time_diff;

    if (unlikely(!priv->requested))
        return -EPERM;

    down(&master->io_sem);
    time_diff = ecrt_master_sync_monitor_process(master);
    up(&master->io_sem);

    if (copy_to_user((void __user *) arg, &time_diff, sizeof(time_diff)))
        return -EFAULT;

    return 0;
}

/*****************************************************************************/

/** Reset configuration.
 */
int ec_cdev_ioctl_reset(
        ec_master_t *master, /**< EtherCAT master. */
        unsigned long arg, /**< ioctl() argument. */
        ec_cdev_priv_t *priv /**< Private data structure of file handle. */
        )
{
    if (unlikely(!priv->requested))
        return -EPERM;

    down(&master->master_sem);
    ecrt_master_reset(master);
    up(&master->master_sem);
    return 0;
}

/*****************************************************************************/

/** Configure a sync manager.
 */
int ec_cdev_ioctl_sc_sync(
        ec_master_t *master, /**< EtherCAT master. */
        unsigned long arg, /**< ioctl() argument. */
        ec_cdev_priv_t *priv /**< Private data structure of file handle. */
        )
{
    ec_ioctl_config_t data;
    ec_slave_config_t *sc;
    unsigned int i;
    int ret = 0;

    if (unlikely(!priv->requested)) {
        ret = -EPERM;
        goto out_return;
    }

    if (copy_from_user(&data, (void __user *) arg, sizeof(data))) {
        ret = -EFAULT;
        goto out_return;
    }

    if (down_interruptible(&master->master_sem)) {
        ret = -EINTR;
        goto out_return;
    }

    if (!(sc = ec_master_get_config(master, data.config_index))) {
        ret = -ENOENT;
        goto out_up;
    }

    for (i = 0; i < EC_MAX_SYNC_MANAGERS; i++) {
        if (data.syncs[i].config_this) {
            if (ecrt_slave_config_sync_manager(sc, i, data.syncs[i].dir,
                        data.syncs[i].watchdog_mode)) {
                ret = -EINVAL;
                goto out_up;
            }
        }
    }

out_up:
    up(&master->master_sem);
out_return:
    return ret;
}

/*****************************************************************************/

/** Configure a slave's watchdogs.
 */
int ec_cdev_ioctl_sc_watchdog(
        ec_master_t *master, /**< EtherCAT master. */
        unsigned long arg, /**< ioctl() argument. */
        ec_cdev_priv_t *priv /**< Private data structure of file handle. */
        )
{
    ec_ioctl_config_t data;
    ec_slave_config_t *sc;
    int ret = 0;

    if (unlikely(!priv->requested)) {
        ret = -EPERM;
        goto out_return;
    }

    if (copy_from_user(&data, (void __user *) arg, sizeof(data))) {
        ret = -EFAULT;
        goto out_return;
    }

    if (down_interruptible(&master->master_sem)) {
        ret = -EINTR;
        goto out_return;
    }

    if (!(sc = ec_master_get_config(master, data.config_index))) {
        ret = -ENOENT;
        goto out_up;
    }

    ecrt_slave_config_watchdog(sc,
            data.watchdog_divider, data.watchdog_intervals);

out_up:
    up(&master->master_sem);
out_return:
    return ret;
}

/*****************************************************************************/

/** Add a PDO to the assignment.
 */
int ec_cdev_ioctl_sc_add_pdo(
        ec_master_t *master, /**< EtherCAT master. */
        unsigned long arg, /**< ioctl() argument. */
        ec_cdev_priv_t *priv /**< Private data structure of file handle. */
        )
{
    ec_ioctl_config_pdo_t data;
    ec_slave_config_t *sc;

    if (unlikely(!priv->requested))
        return -EPERM;

    if (copy_from_user(&data, (void __user *) arg, sizeof(data)))
        return -EFAULT;

    if (down_interruptible(&master->master_sem))
        return -EINTR;

    if (!(sc = ec_master_get_config(master, data.config_index))) {
        up(&master->master_sem);
        return -ENOENT;
    }

    up(&master->master_sem); /** \fixme sc could be invalidated */

    return ecrt_slave_config_pdo_assign_add(sc, data.sync_index, data.index);
}

/*****************************************************************************/

/** Clears the PDO assignment.
 */
int ec_cdev_ioctl_sc_clear_pdos(
        ec_master_t *master, /**< EtherCAT master. */
        unsigned long arg, /**< ioctl() argument. */
        ec_cdev_priv_t *priv /**< Private data structure of file handle. */
        )
{
    ec_ioctl_config_pdo_t data;
    ec_slave_config_t *sc;

    if (unlikely(!priv->requested))
        return -EPERM;

    if (copy_from_user(&data, (void __user *) arg, sizeof(data)))
        return -EFAULT;

    if (down_interruptible(&master->master_sem))
        return -EINTR;

    if (!(sc = ec_master_get_config(master, data.config_index))) {
        up(&master->master_sem);
        return -ENOENT;
    }

    up(&master->master_sem); /** \fixme sc could be invalidated */

    ecrt_slave_config_pdo_assign_clear(sc, data.sync_index);
    return 0;
}

/*****************************************************************************/

/** Add an entry to a PDO's mapping.
 */
int ec_cdev_ioctl_sc_add_entry(
        ec_master_t *master, /**< EtherCAT master. */
        unsigned long arg, /**< ioctl() argument. */
        ec_cdev_priv_t *priv /**< Private data structure of file handle. */
        )
{
    ec_ioctl_add_pdo_entry_t data;
    ec_slave_config_t *sc;

    if (unlikely(!priv->requested))
        return -EPERM;

    if (copy_from_user(&data, (void __user *) arg, sizeof(data)))
        return -EFAULT;

    if (down_interruptible(&master->master_sem))
        return -EINTR;

    if (!(sc = ec_master_get_config(master, data.config_index))) {
        up(&master->master_sem);
        return -ENOENT;
    }

    up(&master->master_sem); /** \fixme sc could be invalidated */

    return ecrt_slave_config_pdo_mapping_add(sc, data.pdo_index,
            data.entry_index, data.entry_subindex, data.entry_bit_length);
}

/*****************************************************************************/

/** Clears the mapping of a PDO.
 */
int ec_cdev_ioctl_sc_clear_entries(
        ec_master_t *master, /**< EtherCAT master. */
        unsigned long arg, /**< ioctl() argument. */
        ec_cdev_priv_t *priv /**< Private data structure of file handle. */
        )
{
    ec_ioctl_config_pdo_t data;
    ec_slave_config_t *sc;

    if (unlikely(!priv->requested))
        return -EPERM;

    if (copy_from_user(&data, (void __user *) arg, sizeof(data)))
        return -EFAULT;

    if (down_interruptible(&master->master_sem))
        return -EINTR;

    if (!(sc = ec_master_get_config(master, data.config_index))) {
        up(&master->master_sem);
        return -ENOENT;
    }

    up(&master->master_sem); /** \fixme sc could be invalidated */

    ecrt_slave_config_pdo_mapping_clear(sc, data.index);
    return 0;
}

/*****************************************************************************/

/** Registers a PDO entry.
 */
int ec_cdev_ioctl_sc_reg_pdo_entry(
        ec_master_t *master, /**< EtherCAT master. */
        unsigned long arg, /**< ioctl() argument. */
        ec_cdev_priv_t *priv /**< Private data structure of file handle. */
        )
{
    ec_ioctl_reg_pdo_entry_t data;
    ec_slave_config_t *sc;
    ec_domain_t *domain;
    int ret;

    if (unlikely(!priv->requested))
        return -EPERM;

    if (copy_from_user(&data, (void __user *) arg, sizeof(data)))
        return -EFAULT;

    if (down_interruptible(&master->master_sem))
        return -EINTR;

    if (!(sc = ec_master_get_config(master, data.config_index))) {
        up(&master->master_sem);
        return -ENOENT;
    }

    if (!(domain = ec_master_find_domain(master, data.domain_index))) {
        up(&master->master_sem);
        return -ENOENT;
    }

    up(&master->master_sem); /** \fixme sc or domain could be invalidated */

    ret = ecrt_slave_config_reg_pdo_entry(sc, data.entry_index,
            data.entry_subindex, domain, &data.bit_position);

    if (copy_to_user((void __user *) arg, &data, sizeof(data)))
        return -EFAULT;

    return ret;
}

/*****************************************************************************/

/** Sets the DC AssignActivate word and the sync signal times.
 */
int ec_cdev_ioctl_sc_dc(
        ec_master_t *master, /**< EtherCAT master. */
        unsigned long arg, /**< ioctl() argument. */
        ec_cdev_priv_t *priv /**< Private data structure of file handle. */
        )
{
    ec_ioctl_config_t data;
    ec_slave_config_t *sc;

    if (unlikely(!priv->requested))
        return -EPERM;

    if (copy_from_user(&data, (void __user *) arg, sizeof(data)))
        return -EFAULT;

    if (down_interruptible(&master->master_sem))
        return -EINTR;

    if (!(sc = ec_master_get_config(master, data.config_index))) {
        up(&master->master_sem);
        return -ENOENT;
    }

    ecrt_slave_config_dc(sc, data.dc_assign_activate,
            data.dc_sync[0].cycle_time,
            data.dc_sync[0].shift_time,
            data.dc_sync[1].cycle_time,
            data.dc_sync[1].shift_time);

    up(&master->master_sem);

    return 0;
}

/*****************************************************************************/

/** Configures an SDO.
 */
int ec_cdev_ioctl_sc_sdo(
        ec_master_t *master, /**< EtherCAT master. */
        unsigned long arg, /**< ioctl() argument. */
        ec_cdev_priv_t *priv /**< Private data structure of file handle. */
        )
{
    ec_ioctl_sc_sdo_t data;
    ec_slave_config_t *sc;
    uint8_t *sdo_data = NULL;
    int ret;

    if (unlikely(!priv->requested))
        return -EPERM;

    if (copy_from_user(&data, (void __user *) arg, sizeof(data)))
        return -EFAULT;

    if (!data.size)
        return -EINVAL;

    if (!(sdo_data = kmalloc(data.size, GFP_KERNEL))) {
        return -ENOMEM;
    }

    if (copy_from_user(sdo_data, (void __user *) data.data, data.size)) {
        kfree(sdo_data);
        return -EFAULT;
    }

    if (down_interruptible(&master->master_sem)) {
        kfree(sdo_data);
        return -EINTR;
    }

    if (!(sc = ec_master_get_config(master, data.config_index))) {
        up(&master->master_sem);
        kfree(sdo_data);
        return -ENOENT;
    }

    up(&master->master_sem); /** \fixme sc could be invalidated */

    if (data.complete_access) {
        ret = ecrt_slave_config_complete_sdo(sc,
                data.index, sdo_data, data.size);
    } else {
        ret = ecrt_slave_config_sdo(sc, data.index, data.subindex, sdo_data,
                data.size);
    }
    kfree(sdo_data);
    return ret;
}

/*****************************************************************************/

/** Create an SDO request.
 */
int ec_cdev_ioctl_sc_create_sdo_request(
        ec_master_t *master, /**< EtherCAT master. */
        unsigned long arg, /**< ioctl() argument. */
        ec_cdev_priv_t *priv /**< Private data structure of file handle. */
        )
{
    ec_ioctl_sdo_request_t data;
    ec_slave_config_t *sc;
    ec_sdo_request_t *req;

    if (unlikely(!priv->requested))
        return -EPERM;

    if (copy_from_user(&data, (void __user *) arg, sizeof(data))) {
        return -EFAULT;
    }

    data.request_index = 0;

    if (down_interruptible(&master->master_sem))
        return -EINTR;

    sc = ec_master_get_config(master, data.config_index);
    if (!sc) {
        up(&master->master_sem);
        return -ENOENT;
    }

    list_for_each_entry(req, &sc->sdo_requests, list) {
        data.request_index++;
    }

    up(&master->master_sem); /** \fixme sc could be invalidated */

    req = ecrt_slave_config_create_sdo_request_err(sc, data.sdo_index,
            data.sdo_subindex, data.size);
    if (IS_ERR(req))
        return PTR_ERR(req);

    if (copy_to_user((void __user *) arg, &data, sizeof(data)))
        return -EFAULT;

    return 0;
}

/*****************************************************************************/

/** Create a VoE handler.
 */
int ec_cdev_ioctl_sc_create_voe_handler(
        ec_master_t *master, /**< EtherCAT master. */
        unsigned long arg, /**< ioctl() argument. */
        ec_cdev_priv_t *priv /**< Private data structure of file handle. */
        )
{
    ec_ioctl_voe_t data;
    ec_slave_config_t *sc;
    ec_voe_handler_t *voe;

    if (unlikely(!priv->requested))
        return -EPERM;

    if (copy_from_user(&data, (void __user *) arg, sizeof(data))) {
        return -EFAULT;
    }

    data.voe_index = 0;

    if (down_interruptible(&master->master_sem))
        return -EINTR;

    sc = ec_master_get_config(master, data.config_index);
    if (!sc) {
        up(&master->master_sem);
        return -ENOENT;
    }

    list_for_each_entry(voe, &sc->voe_handlers, list) {
        data.voe_index++;
    }

    up(&master->master_sem); /** \fixme sc could be invalidated */

    voe = ecrt_slave_config_create_voe_handler_err(sc, data.size);
    if (IS_ERR(voe))
        return PTR_ERR(voe);

    if (copy_to_user((void __user *) arg, &data, sizeof(data)))
        return -EFAULT;

    return 0;
}

/*****************************************************************************/

/** Get the slave configuration's state.
 */
int ec_cdev_ioctl_sc_state(
        ec_master_t *master, /**< EtherCAT master. */
        unsigned long arg, /**< ioctl() argument. */
        ec_cdev_priv_t *priv /**< Private data structure of file handle. */
        )
{
    ec_ioctl_sc_state_t data;
    const ec_slave_config_t *sc;
    ec_slave_config_state_t state;
    
    if (unlikely(!priv->requested))
        return -EPERM;

    if (copy_from_user(&data, (void __user *) arg, sizeof(data))) {
        return -EFAULT;
    }

    /* no locking of master_sem needed, because sc will not be deleted in the
     * meantime. */

    if (!(sc = ec_master_get_config_const(master, data.config_index))) {
        return -ENOENT;
    }

    ecrt_slave_config_state(sc, &state);

    if (copy_to_user((void __user *) data.state, &state, sizeof(state)))
        return -EFAULT;

    return 0;
}

/*****************************************************************************/

/** Configures an IDN.
 */
int ec_cdev_ioctl_sc_idn(
        ec_master_t *master, /**< EtherCAT master. */
        unsigned long arg, /**< ioctl() argument. */
        ec_cdev_priv_t *priv /**< Private data structure of file handle. */
        )
{
    ec_ioctl_sc_idn_t ioctl;
    ec_slave_config_t *sc;
    uint8_t *data = NULL;
    int ret;

    if (unlikely(!priv->requested))
        return -EPERM;

    if (copy_from_user(&ioctl, (void __user *) arg, sizeof(ioctl)))
        return -EFAULT;

    if (!ioctl.size)
        return -EINVAL;

    if (!(data = kmalloc(ioctl.size, GFP_KERNEL))) {
        return -ENOMEM;
    }

    if (copy_from_user(data, (void __user *) ioctl.data, ioctl.size)) {
        kfree(data);
        return -EFAULT;
    }

    if (down_interruptible(&master->master_sem)) {
        kfree(data);
        return -EINTR;
    }

    if (!(sc = ec_master_get_config(master, ioctl.config_index))) {
        up(&master->master_sem);
        kfree(data);
        return -ENOENT;
    }

    up(&master->master_sem); /** \fixme sc could be invalidated */

    ret = ecrt_slave_config_idn(
            sc, ioctl.drive_no, ioctl.idn, ioctl.al_state, data, ioctl.size);
    kfree(data);
    return ret;
}

/*****************************************************************************/

/** Gets the domain's offset in the total process data.
 */
int ec_cdev_ioctl_domain_offset(
        ec_master_t *master, /**< EtherCAT master. */
        unsigned long arg, /**< ioctl() argument. */
        ec_cdev_priv_t *priv /**< Private data structure of file handle. */
        )
{
    int offset = 0;
    const ec_domain_t *domain;

    if (unlikely(!priv->requested))
        return -EPERM;

    if (down_interruptible(&master->master_sem)) {
        return -EINTR;
    }

    list_for_each_entry(domain, &master->domains, list) {
        if (domain->index == arg) {
            up(&master->master_sem);
            return offset;
        }
        offset += ecrt_domain_size(domain);
    }

    up(&master->master_sem);
    return -ENOENT;
}

/*****************************************************************************/

/** Process the domain.
 */
int ec_cdev_ioctl_domain_process(
        ec_master_t *master, /**< EtherCAT master. */
        unsigned long arg, /**< ioctl() argument. */
        ec_cdev_priv_t *priv /**< Private data structure of file handle. */
        )
{
    ec_domain_t *domain;

    if (unlikely(!priv->requested))
        return -EPERM;

    /* no locking of master_sem needed, because domain will not be deleted in
     * the meantime. */

    if (!(domain = ec_master_find_domain(master, arg))) {
        return -ENOENT;
    }

    ecrt_domain_process(domain);
    return 0;
}

/*****************************************************************************/

/** Queue the domain.
 */
int ec_cdev_ioctl_domain_queue(
        ec_master_t *master, /**< EtherCAT master. */
        unsigned long arg, /**< ioctl() argument. */
        ec_cdev_priv_t *priv /**< Private data structure of file handle. */
        )
{
    ec_domain_t *domain;

    if (unlikely(!priv->requested))
        return -EPERM;

    /* no locking of master_sem needed, because domain will not be deleted in
     * the meantime. */

    if (!(domain = ec_master_find_domain(master, arg))) {
        return -ENOENT;
    }

    ecrt_domain_queue(domain);
    return 0;
}

/*****************************************************************************/

/** Get the domain state.
 */
int ec_cdev_ioctl_domain_state(
        ec_master_t *master, /**< EtherCAT master. */
        unsigned long arg, /**< ioctl() argument. */
        ec_cdev_priv_t *priv /**< Private data structure of file handle. */
        )
{
    ec_ioctl_domain_state_t data;
    const ec_domain_t *domain;
    ec_domain_state_t state;
    
    if (unlikely(!priv->requested))
        return -EPERM;

    if (copy_from_user(&data, (void __user *) arg, sizeof(data))) {
        return -EFAULT;
    }

    /* no locking of master_sem needed, because domain will not be deleted in
     * the meantime. */

    if (!(domain = ec_master_find_domain_const(master, data.domain_index))) {
        return -ENOENT;
    }

    ecrt_domain_state(domain, &state);

    if (copy_to_user((void __user *) data.state, &state, sizeof(state)))
        return -EFAULT;

    return 0;
}

/*****************************************************************************/

/** Sets an SDO request's timeout.
 */
int ec_cdev_ioctl_sdo_request_timeout(
        ec_master_t *master, /**< EtherCAT master. */
        unsigned long arg, /**< ioctl() argument. */
        ec_cdev_priv_t *priv /**< Private data structure of file handle. */
        )
{
    ec_ioctl_sdo_request_t data;
    ec_slave_config_t *sc;
    ec_sdo_request_t *req;

    if (unlikely(!priv->requested))
        return -EPERM;

    if (copy_from_user(&data, (void __user *) arg, sizeof(data)))
        return -EFAULT;

    /* no locking of master_sem needed, because neither sc nor req will not be
     * deleted in the meantime. */

    if (!(sc = ec_master_get_config(master, data.config_index))) {
        return -ENOENT;
    }

    if (!(req = ec_slave_config_find_sdo_request(sc, data.request_index))) {
        return -ENOENT;
    }

    ecrt_sdo_request_timeout(req, data.timeout);
    return 0;
}

/*****************************************************************************/

/** Gets an SDO request's state.
 */
int ec_cdev_ioctl_sdo_request_state(
        ec_master_t *master, /**< EtherCAT master. */
        unsigned long arg, /**< ioctl() argument. */
        ec_cdev_priv_t *priv /**< Private data structure of file handle. */
        )
{
    ec_ioctl_sdo_request_t data;
    ec_slave_config_t *sc;
    ec_sdo_request_t *req;

    if (unlikely(!priv->requested))
        return -EPERM;

    if (copy_from_user(&data, (void __user *) arg, sizeof(data)))
        return -EFAULT;

    /* no locking of master_sem needed, because neither sc nor req will not be
     * deleted in the meantime. */

    if (!(sc = ec_master_get_config(master, data.config_index))) {
        return -ENOENT;
    }

    if (!(req = ec_slave_config_find_sdo_request(sc, data.request_index))) {
        return -ENOENT;
    }

    data.state = ecrt_sdo_request_state(req);
    if (data.state == EC_REQUEST_SUCCESS && req->dir == EC_DIR_INPUT)
        data.size = ecrt_sdo_request_data_size(req);
    else
        data.size = 0;

    if (copy_to_user((void __user *) arg, &data, sizeof(data)))
        return -EFAULT;

    return 0;
}

/*****************************************************************************/

/** Starts an SDO read operation.
 */
int ec_cdev_ioctl_sdo_request_read(
        ec_master_t *master, /**< EtherCAT master. */
        unsigned long arg, /**< ioctl() argument. */
        ec_cdev_priv_t *priv /**< Private data structure of file handle. */
        )
{
    ec_ioctl_sdo_request_t data;
    ec_slave_config_t *sc;
    ec_sdo_request_t *req;

    if (unlikely(!priv->requested))
        return -EPERM;

    if (copy_from_user(&data, (void __user *) arg, sizeof(data)))
        return -EFAULT;

    /* no locking of master_sem needed, because neither sc nor req will not be
     * deleted in the meantime. */

    if (!(sc = ec_master_get_config(master, data.config_index))) {
        return -ENOENT;
    }

    if (!(req = ec_slave_config_find_sdo_request(sc, data.request_index))) {
        return -ENOENT;
    }

    ecrt_sdo_request_read(req);
    return 0;
}

/*****************************************************************************/

/** Starts an SDO write operation.
 */
int ec_cdev_ioctl_sdo_request_write(
        ec_master_t *master, /**< EtherCAT master. */
        unsigned long arg, /**< ioctl() argument. */
        ec_cdev_priv_t *priv /**< Private data structure of file handle. */
        )
{
    ec_ioctl_sdo_request_t data;
    ec_slave_config_t *sc;
    ec_sdo_request_t *req;
    int ret;

    if (unlikely(!priv->requested))
        return -EPERM;

    if (copy_from_user(&data, (void __user *) arg, sizeof(data)))
        return -EFAULT;

    if (!data.size) {
        EC_MASTER_ERR(master, "SDO download: Data size may not be zero!\n");
        return -EINVAL;
    }

    /* no locking of master_sem needed, because neither sc nor req will not be
     * deleted in the meantime. */

    if (!(sc = ec_master_get_config(master, data.config_index))) {
        return -ENOENT;
    }

    if (!(req = ec_slave_config_find_sdo_request(sc, data.request_index))) {
        return -ENOENT;
    }

    ret = ec_sdo_request_alloc(req, data.size);
    if (ret)
        return ret;

    if (copy_from_user(req->data, (void __user *) data.data, data.size))
        return -EFAULT;

    req->data_size = data.size;
    ecrt_sdo_request_write(req);
    return 0;
}

/*****************************************************************************/

/** Read SDO data.
 */
int ec_cdev_ioctl_sdo_request_data(
        ec_master_t *master, /**< EtherCAT master. */
        unsigned long arg, /**< ioctl() argument. */
        ec_cdev_priv_t *priv /**< Private data structure of file handle. */
        )
{
    ec_ioctl_sdo_request_t data;
    ec_slave_config_t *sc;
    ec_sdo_request_t *req;

    if (unlikely(!priv->requested))
        return -EPERM;

    if (copy_from_user(&data, (void __user *) arg, sizeof(data)))
        return -EFAULT;

    /* no locking of master_sem needed, because neither sc nor req will not be
     * deleted in the meantime. */

    if (!(sc = ec_master_get_config(master, data.config_index))) {
        return -ENOENT;
    }

    if (!(req = ec_slave_config_find_sdo_request(sc, data.request_index))) {
        return -ENOENT;
    }

    if (copy_to_user((void __user *) data.data, ecrt_sdo_request_data(req),
                ecrt_sdo_request_data_size(req)))
        return -EFAULT;

    return 0;
}

/*****************************************************************************/

/** Sets the VoE send header.
 */
int ec_cdev_ioctl_voe_send_header(
        ec_master_t *master, /**< EtherCAT master. */
        unsigned long arg, /**< ioctl() argument. */
        ec_cdev_priv_t *priv /**< Private data structure of file handle. */
        )
{
    ec_ioctl_voe_t data;
    ec_slave_config_t *sc;
    ec_voe_handler_t *voe;
    uint32_t vendor_id;
    uint16_t vendor_type;

    if (unlikely(!priv->requested))
        return -EPERM;

    if (copy_from_user(&data, (void __user *) arg, sizeof(data)))
        return -EFAULT;

    if (get_user(vendor_id, data.vendor_id))
        return -EFAULT;

    if (get_user(vendor_type, data.vendor_type))
        return -EFAULT;

    /* no locking of master_sem needed, because neither sc nor voe will not be
     * deleted in the meantime. */

    if (!(sc = ec_master_get_config(master, data.config_index))) {
        return -ENOENT;
    }

    if (!(voe = ec_slave_config_find_voe_handler(sc, data.voe_index))) {
        return -ENOENT;
    }

    ecrt_voe_handler_send_header(voe, vendor_id, vendor_type);
    return 0;
}

/*****************************************************************************/

/** Gets the received VoE header.
 */
int ec_cdev_ioctl_voe_rec_header(
        ec_master_t *master, /**< EtherCAT master. */
        unsigned long arg, /**< ioctl() argument. */
        ec_cdev_priv_t *priv /**< Private data structure of file handle. */
        )
{
    ec_ioctl_voe_t data;
    ec_slave_config_t *sc;
    ec_voe_handler_t *voe;
    uint32_t vendor_id;
    uint16_t vendor_type;

    if (unlikely(!priv->requested))
        return -EPERM;

    if (copy_from_user(&data, (void __user *) arg, sizeof(data)))
        return -EFAULT;

    /* no locking of master_sem needed, because neither sc nor voe will not be
     * deleted in the meantime. */

    if (!(sc = ec_master_get_config(master, data.config_index))) {
        return -ENOENT;
    }

    if (!(voe = ec_slave_config_find_voe_handler(sc, data.voe_index))) {
        return -ENOENT;
    }

    ecrt_voe_handler_received_header(voe, &vendor_id, &vendor_type);

    if (likely(data.vendor_id))
        if (put_user(vendor_id, data.vendor_id))
            return -EFAULT;

    if (likely(data.vendor_type))
        if (put_user(vendor_type, data.vendor_type))
            return -EFAULT;

    return 0;
}

/*****************************************************************************/

/** Starts a VoE read operation.
 */
int ec_cdev_ioctl_voe_read(
        ec_master_t *master, /**< EtherCAT master. */
        unsigned long arg, /**< ioctl() argument. */
        ec_cdev_priv_t *priv /**< Private data structure of file handle. */
        )
{
    ec_ioctl_voe_t data;
    ec_slave_config_t *sc;
    ec_voe_handler_t *voe;

    if (unlikely(!priv->requested))
        return -EPERM;

    if (copy_from_user(&data, (void __user *) arg, sizeof(data)))
        return -EFAULT;

    /* no locking of master_sem needed, because neither sc nor voe will not be
     * deleted in the meantime. */

    if (!(sc = ec_master_get_config(master, data.config_index))) {
        return -ENOENT;
    }

    if (!(voe = ec_slave_config_find_voe_handler(sc, data.voe_index))) {
        return -ENOENT;
    }

    ecrt_voe_handler_read(voe);
    return 0;
}

/*****************************************************************************/

/** Starts a VoE read operation without sending a sync message first.
 */
int ec_cdev_ioctl_voe_read_nosync(
        ec_master_t *master, /**< EtherCAT master. */
        unsigned long arg, /**< ioctl() argument. */
        ec_cdev_priv_t *priv /**< Private data structure of file handle. */
        )
{
    ec_ioctl_voe_t data;
    ec_slave_config_t *sc;
    ec_voe_handler_t *voe;

    if (unlikely(!priv->requested))
        return -EPERM;

    if (copy_from_user(&data, (void __user *) arg, sizeof(data)))
        return -EFAULT;

    /* no locking of master_sem needed, because neither sc nor voe will not be
     * deleted in the meantime. */

    if (!(sc = ec_master_get_config(master, data.config_index))) {
        return -ENOENT;
    }

    if (!(voe = ec_slave_config_find_voe_handler(sc, data.voe_index))) {
        return -ENOENT;
    }

    ecrt_voe_handler_read_nosync(voe);
    return 0;
}

/*****************************************************************************/

/** Starts a VoE write operation.
 */
int ec_cdev_ioctl_voe_write(
        ec_master_t *master, /**< EtherCAT master. */
        unsigned long arg, /**< ioctl() argument. */
        ec_cdev_priv_t *priv /**< Private data structure of file handle. */
        )
{
    ec_ioctl_voe_t data;
    ec_slave_config_t *sc;
    ec_voe_handler_t *voe;

    if (unlikely(!priv->requested))
        return -EPERM;

    if (copy_from_user(&data, (void __user *) arg, sizeof(data)))
        return -EFAULT;

    /* no locking of master_sem needed, because neither sc nor voe will not be
     * deleted in the meantime. */

    if (!(sc = ec_master_get_config(master, data.config_index))) {
        return -ENOENT;
    }

    if (!(voe = ec_slave_config_find_voe_handler(sc, data.voe_index))) {
        return -ENOENT;
    }

    if (data.size) {
        if (data.size > ec_voe_handler_mem_size(voe))
            return -EOVERFLOW;

        if (copy_from_user(ecrt_voe_handler_data(voe),
                    (void __user *) data.data, data.size))
            return -EFAULT;
    }

    ecrt_voe_handler_write(voe, data.size);
    return 0;
}

/*****************************************************************************/

/** Executes the VoE state machine.
 */
int ec_cdev_ioctl_voe_exec(
        ec_master_t *master, /**< EtherCAT master. */
        unsigned long arg, /**< ioctl() argument. */
        ec_cdev_priv_t *priv /**< Private data structure of file handle. */
        )
{
    ec_ioctl_voe_t data;
    ec_slave_config_t *sc;
    ec_voe_handler_t *voe;

    if (unlikely(!priv->requested))
        return -EPERM;

    if (copy_from_user(&data, (void __user *) arg, sizeof(data)))
        return -EFAULT;

    /* no locking of master_sem needed, because neither sc nor voe will not be
     * deleted in the meantime. */

    if (!(sc = ec_master_get_config(master, data.config_index))) {
        return -ENOENT;
    }

    if (!(voe = ec_slave_config_find_voe_handler(sc, data.voe_index))) {
        return -ENOENT;
    }

    data.state = ecrt_voe_handler_execute(voe);
    if (data.state == EC_REQUEST_SUCCESS && voe->dir == EC_DIR_INPUT)
        data.size = ecrt_voe_handler_data_size(voe);
    else
        data.size = 0;

    if (copy_to_user((void __user *) arg, &data, sizeof(data)))
        return -EFAULT;

    return 0;
}

/*****************************************************************************/

/** Reads the received VoE data.
 */
int ec_cdev_ioctl_voe_data(
        ec_master_t *master, /**< EtherCAT master. */
        unsigned long arg, /**< ioctl() argument. */
        ec_cdev_priv_t *priv /**< Private data structure of file handle. */
        )
{
    ec_ioctl_voe_t data;
    ec_slave_config_t *sc;
    ec_voe_handler_t *voe;

    if (unlikely(!priv->requested))
        return -EPERM;

    if (copy_from_user(&data, (void __user *) arg, sizeof(data)))
        return -EFAULT;

    /* no locking of master_sem needed, because neither sc nor voe will not be
     * deleted in the meantime. */

    if (!(sc = ec_master_get_config(master, data.config_index))) {
        return -ENOENT;
    }

    if (!(voe = ec_slave_config_find_voe_handler(sc, data.voe_index))) {
        return -ENOENT;
    }

    if (copy_to_user((void __user *) data.data, ecrt_voe_handler_data(voe),
                ecrt_voe_handler_data_size(voe)))
        return -EFAULT;

    return 0;
}

/*****************************************************************************/

/** Read a file from a slave via FoE.
 */
int ec_cdev_ioctl_slave_foe_read(
        ec_master_t *master, /**< EtherCAT master. */
        unsigned long arg /**< ioctl() argument. */
        )
{
    ec_ioctl_slave_foe_t data;
    ec_master_foe_request_t request;
    int retval;

    if (copy_from_user(&data, (void __user *) arg, sizeof(data))) {
        return -EFAULT;
    }

    ec_foe_request_init(&request.req, data.file_name);
    ec_foe_request_read(&request.req);
    ec_foe_request_alloc(&request.req, 10000); // FIXME

    if (down_interruptible(&master->master_sem)) {
        ec_foe_request_clear(&request.req);
        return -EINTR;
    }

    if (!(request.slave = ec_master_find_slave(
                    master, 0, data.slave_position))) {
        up(&master->master_sem);
        ec_foe_request_clear(&request.req);
        EC_MASTER_ERR(master, "Slave %u does not exist!\n",
                data.slave_position);
        return -EINVAL;
    }

    // schedule request.
    list_add_tail(&request.list, &request.slave->foe_requests);

    up(&master->master_sem);

    EC_SLAVE_DBG(request.slave, 1, "Scheduled FoE read request.\n");

    // wait for processing through FSM
    if (wait_event_interruptible(request.slave->foe_queue,
                request.req.state != EC_INT_REQUEST_QUEUED)) {
        // interrupted by signal
        down(&master->master_sem);
        if (request.req.state == EC_INT_REQUEST_QUEUED) {
            list_del(&request.list);
            up(&master->master_sem);
            ec_foe_request_clear(&request.req);
            return -EINTR;
        }
        // request already processing: interrupt not possible.
        up(&master->master_sem);
    }

    // wait until master FSM has finished processing
    wait_event(request.slave->foe_queue,
            request.req.state != EC_INT_REQUEST_BUSY);

    data.result = request.req.result;
    data.error_code = request.req.error_code;

    EC_SLAVE_DBG(request.slave, 1, "Read %zd bytes via FoE"
            " (result = 0x%x).\n", request.req.data_size, request.req.result);

    if (request.req.state != EC_INT_REQUEST_SUCCESS) {
        data.data_size = 0;
        retval = -EIO;
    } else {
        if (request.req.data_size > data.buffer_size) {
            EC_MASTER_ERR(master, "Buffer too small.\n");
            ec_foe_request_clear(&request.req);
            return -EOVERFLOW;
        }
        data.data_size = request.req.data_size;
        if (copy_to_user((void __user *) data.buffer,
                    request.req.buffer, data.data_size)) {
            ec_foe_request_clear(&request.req);
            return -EFAULT;
        }
        retval = 0;
    }

    if (__copy_to_user((void __user *) arg, &data, sizeof(data))) {
        retval = -EFAULT;
    }

    EC_SLAVE_DBG(request.slave, 1, "Finished FoE read request.\n");

    ec_foe_request_clear(&request.req);

    return retval;
}

/*****************************************************************************/

/** Write a file to a slave via FoE
 */
int ec_cdev_ioctl_slave_foe_write(
        ec_master_t *master, /**< EtherCAT master. */
        unsigned long arg /**< ioctl() argument. */
        )
{
    ec_ioctl_slave_foe_t data;
    ec_master_foe_request_t request;
    int retval;

    if (copy_from_user(&data, (void __user *) arg, sizeof(data))) {
        return -EFAULT;
    }

    INIT_LIST_HEAD(&request.list);

    ec_foe_request_init(&request.req, data.file_name);

    if (ec_foe_request_alloc(&request.req, data.buffer_size)) {
        ec_foe_request_clear(&request.req);
        return -ENOMEM;
    }
    if (copy_from_user(request.req.buffer,
                (void __user *) data.buffer, data.buffer_size)) {
        ec_foe_request_clear(&request.req);
        return -EFAULT;
    }
    request.req.data_size = data.buffer_size;
    ec_foe_request_write(&request.req);

    if (down_interruptible(&master->master_sem)) {
        ec_foe_request_clear(&request.req);
        return -EINTR;
    }

    if (!(request.slave = ec_master_find_slave(
                    master, 0, data.slave_position))) {
        up(&master->master_sem);
        EC_MASTER_ERR(master, "Slave %u does not exist!\n",
                data.slave_position);
        ec_foe_request_clear(&request.req);
        return -EINVAL;
    }

    EC_SLAVE_DBG(request.slave, 1, "Scheduling FoE write request.\n");

    // schedule FoE write request.
    list_add_tail(&request.list, &request.slave->foe_requests);

    up(&master->master_sem);

    // wait for processing through FSM
    if (wait_event_interruptible(request.slave->foe_queue,
                request.req.state != EC_INT_REQUEST_QUEUED)) {
        // interrupted by signal
        down(&master->master_sem);
        if (request.req.state == EC_INT_REQUEST_QUEUED) {
            // abort request
            list_del(&request.list);
            up(&master->master_sem);
            ec_foe_request_clear(&request.req);
            return -EINTR;
        }
        up(&master->master_sem);
    }

    // wait until master FSM has finished processing
    wait_event(request.slave->foe_queue,
            request.req.state != EC_INT_REQUEST_BUSY);

    data.result = request.req.result;
    data.error_code = request.req.error_code;

    retval = request.req.state == EC_INT_REQUEST_SUCCESS ? 0 : -EIO;

    if (__copy_to_user((void __user *) arg, &data, sizeof(data))) {
        retval = -EFAULT;
    }

    ec_foe_request_clear(&request.req);

    EC_SLAVE_DBG(request.slave, 1, "Finished FoE write request.\n");

    return retval;
}

/*****************************************************************************/

/** Read an SoE IDN.
 */
int ec_cdev_ioctl_slave_soe_read(
        ec_master_t *master, /**< EtherCAT master. */
        unsigned long arg /**< ioctl() argument. */
        )
{
    ec_ioctl_slave_soe_read_t ioctl;
    u8 *data;
    int retval;

    if (copy_from_user(&ioctl, (void __user *) arg, sizeof(ioctl))) {
        return -EFAULT;
    }

    data = kmalloc(ioctl.mem_size, GFP_KERNEL);
    if (!data) {
        EC_MASTER_ERR(master, "Failed to allocate %u bytes of IDN data.\n",
                ioctl.mem_size);
        return -ENOMEM;
    }

    retval = ecrt_master_read_idn(master, ioctl.slave_position,
            ioctl.drive_no, ioctl.idn, data, ioctl.mem_size, &ioctl.data_size,
            &ioctl.error_code);
    if (retval) {
        kfree(data);
        return retval;
    }

    if (copy_to_user((void __user *) ioctl.data,
                data, ioctl.data_size)) {
        kfree(data);
        return -EFAULT;
    }
    kfree(data);

    if (__copy_to_user((void __user *) arg, &ioctl, sizeof(ioctl))) {
        retval = -EFAULT;
    }

    EC_MASTER_DBG(master, 1, "Finished SoE read request.\n");
    return retval;
}

/*****************************************************************************/

/** Write an IDN to a slave via SoE.
 */
int ec_cdev_ioctl_slave_soe_write(
        ec_master_t *master, /**< EtherCAT master. */
        unsigned long arg /**< ioctl() argument. */
        )
{
    ec_ioctl_slave_soe_write_t ioctl;
    u8 *data;
    int retval;

    if (copy_from_user(&ioctl, (void __user *) arg, sizeof(ioctl))) {
        return -EFAULT;
    }

    data = kmalloc(ioctl.data_size, GFP_KERNEL);
    if (!data) {
        EC_MASTER_ERR(master, "Failed to allocate %zu bytes of IDN data.\n",
                ioctl.data_size);
        return -ENOMEM;
    }
    if (copy_from_user(data, (void __user *) ioctl.data, ioctl.data_size)) {
        kfree(data);
        return -EFAULT;
    }

    retval = ecrt_master_write_idn(master, ioctl.slave_position,
            ioctl.drive_no, ioctl.idn, data, ioctl.data_size,
            &ioctl.error_code);
    kfree(data);
    if (retval) {
        return retval;
    }

    if (__copy_to_user((void __user *) arg, &ioctl, sizeof(ioctl))) {
        retval = -EFAULT;
    }

    EC_MASTER_DBG(master, 1, "Finished SoE write request.\n");
    return retval;
}

/******************************************************************************
 * File operations
 *****************************************************************************/

/** Called when the cdev is opened.
 */
int eccdev_open(struct inode *inode, struct file *filp)
{
    ec_cdev_t *cdev = container_of(inode->i_cdev, ec_cdev_t, cdev);
    ec_cdev_priv_t *priv;

    priv = kmalloc(sizeof(ec_cdev_priv_t), GFP_KERNEL);
    if (!priv) {
        EC_MASTER_ERR(cdev->master,
                "Failed to allocate memory for private data structure.\n");
        return -ENOMEM;
    }

    priv->cdev = cdev;
    priv->requested = 0;
    priv->process_data = NULL;
    priv->process_data_size = 0;

    filp->private_data = priv;

#if DEBUG_IOCTL
    EC_MASTER_DBG(cdev->master, 0, "File opened.\n");
#endif
    return 0;
}

/*****************************************************************************/

/** Called when the cdev is closed.
 */
int eccdev_release(struct inode *inode, struct file *filp)
{
    ec_cdev_priv_t *priv = (ec_cdev_priv_t *) filp->private_data;
    ec_master_t *master = priv->cdev->master;

    if (priv->requested)
        ecrt_release_master(master);

    if (priv->process_data)
        vfree(priv->process_data);

#if DEBUG_IOCTL
    EC_MASTER_DBG(master, 0, "File closed.\n");
#endif

    kfree(priv);
    return 0;
}

/*****************************************************************************/

/** Called when an ioctl() command is issued.
 */
long eccdev_ioctl(struct file *filp, unsigned int cmd, unsigned long arg)
{
#if DEBUG_LATENCY
    cycles_t a = get_cycles(), b;
    unsigned int t;
#endif
    ec_cdev_priv_t *priv = (ec_cdev_priv_t *) filp->private_data;
    ec_master_t *master = priv->cdev->master;
    int ret;

#if DEBUG_IOCTL
    EC_MASTER_DBG(master, 0, "ioctl(filp = 0x%p, cmd = 0x%08x (0x%02x),"
            " arg = 0x%lx)\n", filp, cmd, _IOC_NR(cmd), arg);
#endif

    switch (cmd) {
        case EC_IOCTL_MODULE:
            ret = ec_cdev_ioctl_module(arg);
            break;
        case EC_IOCTL_MASTER:
            ret = ec_cdev_ioctl_master(master, arg);
            break;
        case EC_IOCTL_SLAVE:
            ret = ec_cdev_ioctl_slave(master, arg);
            break;
        case EC_IOCTL_SLAVE_SYNC:
            ret = ec_cdev_ioctl_slave_sync(master, arg);
            break;
        case EC_IOCTL_SLAVE_SYNC_PDO:
            ret = ec_cdev_ioctl_slave_sync_pdo(master, arg);
            break;
        case EC_IOCTL_SLAVE_SYNC_PDO_ENTRY:
            ret = ec_cdev_ioctl_slave_sync_pdo_entry(master, arg);
            break;
        case EC_IOCTL_DOMAIN:
            ret = ec_cdev_ioctl_domain(master, arg);
            break;
        case EC_IOCTL_DOMAIN_FMMU:
            ret = ec_cdev_ioctl_domain_fmmu(master, arg);
            break;
        case EC_IOCTL_DOMAIN_DATA:
            ret = ec_cdev_ioctl_domain_data(master, arg);
            break;
        case EC_IOCTL_MASTER_DEBUG:
            if (!(filp->f_mode & FMODE_WRITE)) {
                ret = -EPERM;
                break;
            }
            ret = ec_cdev_ioctl_master_debug(master, arg);
            break;
        case EC_IOCTL_MASTER_RESCAN:
            if (!(filp->f_mode & FMODE_WRITE)) {
                ret = -EPERM;
                break;
            }
            ret = ec_cdev_ioctl_master_rescan(master, arg);
            break;
        case EC_IOCTL_SLAVE_STATE:
            if (!(filp->f_mode & FMODE_WRITE)) {
                ret = -EPERM;
                break;
            }
            ret = ec_cdev_ioctl_slave_state(master, arg);
            break;
        case EC_IOCTL_SLAVE_SDO:
            ret = ec_cdev_ioctl_slave_sdo(master, arg);
            break;
        case EC_IOCTL_SLAVE_SDO_ENTRY:
            ret = ec_cdev_ioctl_slave_sdo_entry(master, arg);
            break;
        case EC_IOCTL_SLAVE_SDO_UPLOAD:
            ret = ec_cdev_ioctl_slave_sdo_upload(master, arg);
            break;
        case EC_IOCTL_SLAVE_SDO_DOWNLOAD:
            if (!(filp->f_mode & FMODE_WRITE)) {
                ret = -EPERM;
                break;
            }
            ret = ec_cdev_ioctl_slave_sdo_download(master, arg);
            break;
        case EC_IOCTL_SLAVE_SII_READ:
            ret = ec_cdev_ioctl_slave_sii_read(master, arg);
            break;
        case EC_IOCTL_SLAVE_SII_WRITE:
            if (!(filp->f_mode & FMODE_WRITE)) {
                ret = -EPERM;
                break;
            }
            ret = ec_cdev_ioctl_slave_sii_write(master, arg);
            break;
        case EC_IOCTL_SLAVE_REG_READ:
            ret = ec_cdev_ioctl_slave_reg_read(master, arg);
            break;
        case EC_IOCTL_SLAVE_REG_WRITE:
            if (!(filp->f_mode & FMODE_WRITE)) {
                ret = -EPERM;
                break;
            }
            ret = ec_cdev_ioctl_slave_reg_write(master, arg);
            break;
        case EC_IOCTL_SLAVE_FOE_READ:
            ret = ec_cdev_ioctl_slave_foe_read(master, arg);
            break;
        case EC_IOCTL_SLAVE_FOE_WRITE:
            if (!(filp->f_mode & FMODE_WRITE)) {
                ret = -EPERM;
                break;
            }
            ret = ec_cdev_ioctl_slave_foe_write(master, arg);
            break;
        case EC_IOCTL_SLAVE_SOE_READ:
            ret = ec_cdev_ioctl_slave_soe_read(master, arg);
            break;
        case EC_IOCTL_SLAVE_SOE_WRITE:
            if (!(filp->f_mode & FMODE_WRITE)) {
                ret = -EPERM;
                break;
            }
            ret = ec_cdev_ioctl_slave_soe_write(master, arg);
            break;
        case EC_IOCTL_CONFIG:
            ret = ec_cdev_ioctl_config(master, arg);
            break;
        case EC_IOCTL_CONFIG_PDO:
            ret = ec_cdev_ioctl_config_pdo(master, arg);
            break;
        case EC_IOCTL_CONFIG_PDO_ENTRY:
            ret = ec_cdev_ioctl_config_pdo_entry(master, arg);
            break;
        case EC_IOCTL_CONFIG_SDO:
            ret = ec_cdev_ioctl_config_sdo(master, arg);
            break;
        case EC_IOCTL_CONFIG_IDN:
            ret = ec_cdev_ioctl_config_idn(master, arg);
            break;
#ifdef EC_EOE
        case EC_IOCTL_EOE_HANDLER:
            ret = ec_cdev_ioctl_eoe_handler(master, arg);
            break;
#endif
        case EC_IOCTL_REQUEST:
            if (!(filp->f_mode & FMODE_WRITE)) {
                ret = -EPERM;
                break;
            }
            ret = ec_cdev_ioctl_request(master, arg, priv);
            break;
        case EC_IOCTL_CREATE_DOMAIN:
            if (!(filp->f_mode & FMODE_WRITE)) {
                ret = -EPERM;
                break;
            }
            ret = ec_cdev_ioctl_create_domain(master, arg, priv);
            break;
        case EC_IOCTL_CREATE_SLAVE_CONFIG:
            if (!(filp->f_mode & FMODE_WRITE)) {
                ret = -EPERM;
                break;
            }
            ret = ec_cdev_ioctl_create_slave_config(master, arg, priv);
            break;
        case EC_IOCTL_ACTIVATE:
            if (!(filp->f_mode & FMODE_WRITE)) {
                ret = -EPERM;
                break;
            }
            ret = ec_cdev_ioctl_activate(master, arg, priv);
            break;
        case EC_IOCTL_DEACTIVATE:
            if (!(filp->f_mode & FMODE_WRITE)) {
                ret = -EPERM;
                break;
            }
            ret = ec_cdev_ioctl_deactivate(master, arg, priv);
            break;
        case EC_IOCTL_SEND:
            if (!(filp->f_mode & FMODE_WRITE)) {
                ret = -EPERM;
                break;
            }
            ret = ec_cdev_ioctl_send(master, arg, priv);
            break;
        case EC_IOCTL_RECEIVE:
            if (!(filp->f_mode & FMODE_WRITE)) {
                ret = -EPERM;
                break;
            }
            ret = ec_cdev_ioctl_receive(master, arg, priv);
            break;
        case EC_IOCTL_MASTER_STATE:
            ret = ec_cdev_ioctl_master_state(master, arg, priv);
            break;
<<<<<<< HEAD
=======
        case EC_IOCTL_MASTER_LINK_STATE:
            ret = ec_cdev_ioctl_master_link_state(master, arg, priv);
            break;
>>>>>>> 77ded23e
        case EC_IOCTL_APP_TIME:
            if (!(filp->f_mode & FMODE_WRITE)) {
                ret = -EPERM;
                break;
            }
            ret = ec_cdev_ioctl_app_time(master, arg, priv);
            break;
        case EC_IOCTL_SYNC_REF:
            if (!(filp->f_mode & FMODE_WRITE)) {
                ret = -EPERM;
                break;
            }
            ret = ec_cdev_ioctl_sync_ref(master, arg, priv);
            break;
        case EC_IOCTL_SYNC_SLAVES:
            if (!(filp->f_mode & FMODE_WRITE)) {
                ret = -EPERM;
                break;
            }
            ret = ec_cdev_ioctl_sync_slaves(master, arg, priv);
            break;
        case EC_IOCTL_SYNC_MON_QUEUE:
            if (!(filp->f_mode & FMODE_WRITE)) {
                ret = -EPERM;
                break;
            }
            ret = ec_cdev_ioctl_sync_mon_queue(master, arg, priv);
            break;
        case EC_IOCTL_SYNC_MON_PROCESS:
            if (!(filp->f_mode & FMODE_WRITE)) {
                ret = -EPERM;
                break;
            }
            ret = ec_cdev_ioctl_sync_mon_process(master, arg, priv);
            break;
        case EC_IOCTL_RESET:
            if (!(filp->f_mode & FMODE_WRITE)) {
                ret = -EPERM;
                break;
            }
            ret = ec_cdev_ioctl_reset(master, arg, priv);
            break;
        case EC_IOCTL_SC_SYNC:
            if (!(filp->f_mode & FMODE_WRITE)) {
                ret = -EPERM;
                break;
            }
            ret = ec_cdev_ioctl_sc_sync(master, arg, priv);
            break;
        case EC_IOCTL_SC_WATCHDOG:
            if (!(filp->f_mode & FMODE_WRITE)) {
                ret = -EPERM;
                break;
            }
            ret = ec_cdev_ioctl_sc_watchdog(master, arg, priv);
            break;
        case EC_IOCTL_SC_ADD_PDO:
            if (!(filp->f_mode & FMODE_WRITE)) {
                ret = -EPERM;
                break;
            }
            ret = ec_cdev_ioctl_sc_add_pdo(master, arg, priv);
            break;
        case EC_IOCTL_SC_CLEAR_PDOS:
            if (!(filp->f_mode & FMODE_WRITE)) {
                ret = -EPERM;
                break;
            }
            ret = ec_cdev_ioctl_sc_clear_pdos(master, arg, priv);
            break;
        case EC_IOCTL_SC_ADD_ENTRY:
            if (!(filp->f_mode & FMODE_WRITE)) {
                ret = -EPERM;
                break;
            }
            ret = ec_cdev_ioctl_sc_add_entry(master, arg, priv);
            break;
        case EC_IOCTL_SC_CLEAR_ENTRIES:
            if (!(filp->f_mode & FMODE_WRITE)) {
                ret = -EPERM;
                break;
            }
            ret = ec_cdev_ioctl_sc_clear_entries(master, arg, priv);
            break;
        case EC_IOCTL_SC_REG_PDO_ENTRY:
            if (!(filp->f_mode & FMODE_WRITE)) {
                ret = -EPERM;
                break;
            }
            ret = ec_cdev_ioctl_sc_reg_pdo_entry(master, arg, priv);
            break;
        case EC_IOCTL_SC_DC:
            if (!(filp->f_mode & FMODE_WRITE)) {
                ret = -EPERM;
                break;
            }
            ret = ec_cdev_ioctl_sc_dc(master, arg, priv);
            break;
        case EC_IOCTL_SC_SDO:
            if (!(filp->f_mode & FMODE_WRITE)) {
                ret = -EPERM;
                break;
            }
            ret = ec_cdev_ioctl_sc_sdo(master, arg, priv);
            break;
        case EC_IOCTL_SC_SDO_REQUEST:
            if (!(filp->f_mode & FMODE_WRITE)) {
                ret = -EPERM;
                break;
            }
            ret = ec_cdev_ioctl_sc_create_sdo_request(master, arg, priv);
            break;
        case EC_IOCTL_SC_VOE:
            if (!(filp->f_mode & FMODE_WRITE)) {
                ret = -EPERM;
                break;
            }
            ret = ec_cdev_ioctl_sc_create_voe_handler(master, arg, priv);
            break;
        case EC_IOCTL_SC_STATE:
            ret = ec_cdev_ioctl_sc_state(master, arg, priv);
            break;
        case EC_IOCTL_SC_IDN:
            if (!(filp->f_mode & FMODE_WRITE)) {
                ret = -EPERM;
                break;
            }
            ret = ec_cdev_ioctl_sc_idn(master, arg, priv);
            break;
        case EC_IOCTL_DOMAIN_OFFSET:
            ret = ec_cdev_ioctl_domain_offset(master, arg, priv);
            break;
        case EC_IOCTL_DOMAIN_PROCESS:
            if (!(filp->f_mode & FMODE_WRITE)) {
                ret = -EPERM;
                break;
            }
            ret = ec_cdev_ioctl_domain_process(master, arg, priv);
            break;
        case EC_IOCTL_DOMAIN_QUEUE:
            if (!(filp->f_mode & FMODE_WRITE)) {
                ret = -EPERM;
                break;
            }
            ret = ec_cdev_ioctl_domain_queue(master, arg, priv);
            break;
        case EC_IOCTL_DOMAIN_STATE:
            ret = ec_cdev_ioctl_domain_state(master, arg, priv);
            break;
        case EC_IOCTL_SDO_REQUEST_TIMEOUT:
            if (!(filp->f_mode & FMODE_WRITE)) {
                ret = -EPERM;
                break;
            }
            ret = ec_cdev_ioctl_sdo_request_timeout(master, arg, priv);
            break;
        case EC_IOCTL_SDO_REQUEST_STATE:
            ret = ec_cdev_ioctl_sdo_request_state(master, arg, priv);
            break;
        case EC_IOCTL_SDO_REQUEST_READ:
            if (!(filp->f_mode & FMODE_WRITE)) {
                ret = -EPERM;
                break;
            }
            ret = ec_cdev_ioctl_sdo_request_read(master, arg, priv);
            break;
        case EC_IOCTL_SDO_REQUEST_WRITE:
            if (!(filp->f_mode & FMODE_WRITE)) {
                ret = -EPERM;
                break;
            }
            ret = ec_cdev_ioctl_sdo_request_write(master, arg, priv);
            break;
        case EC_IOCTL_SDO_REQUEST_DATA:
            ret = ec_cdev_ioctl_sdo_request_data(master, arg, priv);
            break;
        case EC_IOCTL_VOE_SEND_HEADER:
            if (!(filp->f_mode & FMODE_WRITE)) {
                ret = -EPERM;
                break;
            }
            ret = ec_cdev_ioctl_voe_send_header(master, arg, priv);
            break;
        case EC_IOCTL_VOE_REC_HEADER:
            ret = ec_cdev_ioctl_voe_rec_header(master, arg, priv);
            break;
        case EC_IOCTL_VOE_READ:
            if (!(filp->f_mode & FMODE_WRITE)) {
                ret = -EPERM;
                break;
            }
            ret = ec_cdev_ioctl_voe_read(master, arg, priv);
            break;
        case EC_IOCTL_VOE_READ_NOSYNC:
            if (!(filp->f_mode & FMODE_WRITE)) {
                ret = -EPERM;
                break;
            }
            ret = ec_cdev_ioctl_voe_read_nosync(master, arg, priv);
            break;
        case EC_IOCTL_VOE_WRITE:
            if (!(filp->f_mode & FMODE_WRITE)) {
                ret = -EPERM;
                break;
            }
            ret = ec_cdev_ioctl_voe_write(master, arg, priv);
            break;
        case EC_IOCTL_VOE_EXEC:
            if (!(filp->f_mode & FMODE_WRITE)) {
                ret = -EPERM;
                break;
            }
            ret = ec_cdev_ioctl_voe_exec(master, arg, priv);
            break;
        case EC_IOCTL_VOE_DATA:
            ret = ec_cdev_ioctl_voe_data(master, arg, priv);
            break;
        case EC_IOCTL_SET_SEND_INTERVAL:
            if (!(filp->f_mode & FMODE_WRITE)) {
                ret = -EPERM;
                break;
            }
            ret = ec_cdev_ioctl_set_send_interval(master, arg, priv);
            break;
        default:
            ret = -ENOTTY;
            break;
<<<<<<< HEAD
    }

#if DEBUG_LATENCY
    b = get_cycles();
    t = (unsigned int) ((b - a) * 1000LL) / cpu_khz;
    if (t > 50) {
        EC_MASTER_WARN(master, "ioctl(0x%02x) took %u us.\n",
                _IOC_NR(cmd), t);
    }
=======
    }

#if DEBUG_LATENCY
    b = get_cycles();
    t = (unsigned int) ((b - a) * 1000LL) / cpu_khz;
    if (t > 50) {
        EC_MASTER_WARN(master, "ioctl(0x%02x) took %u us.\n",
                _IOC_NR(cmd), t);
    }
>>>>>>> 77ded23e
#endif

    return ret;
}

/*****************************************************************************/

/** Memory-map callback for the EtherCAT character device.
 *
 * The actual mapping will be done in the eccdev_vma_nopage() callback of the
 * virtual memory area.
 */
int eccdev_mmap(
        struct file *filp,
        struct vm_area_struct *vma
        )
{
    ec_cdev_priv_t *priv = (ec_cdev_priv_t *) filp->private_data;

    EC_MASTER_DBG(priv->cdev->master, 1, "mmap()\n");

    vma->vm_ops = &eccdev_vm_ops;
    vma->vm_flags |= VM_RESERVED; /* Pages will not be swapped out */
    vma->vm_private_data = priv;

    return 0;
}

/*****************************************************************************/

#if LINUX_VERSION_CODE >= PAGE_FAULT_VERSION

/** Page fault callback for a virtual memory area.
 *
 * Called at the first access on a virtual-memory area retrieved with
 * ecdev_mmap().
 */
static int eccdev_vma_fault(
        struct vm_area_struct *vma, /**< Virtual memory area. */
        struct vm_fault *vmf /**< Fault data. */
        )
{
    unsigned long offset = vmf->pgoff << PAGE_SHIFT;
    ec_cdev_priv_t *priv = (ec_cdev_priv_t *) vma->vm_private_data;
    struct page *page;

    if (offset >= priv->process_data_size)
        return VM_FAULT_SIGBUS;

    page = vmalloc_to_page(priv->process_data + offset);
    if (!page)
        return VM_FAULT_SIGBUS;

    get_page(page);
    vmf->page = page;

    EC_MASTER_DBG(priv->cdev->master, 1, "Vma fault, virtual_address = %p,"
            " offset = %lu, page = %p\n", vmf->virtual_address, offset, page);

    return 0;
}

#else

/** Nopage callback for a virtual memory area.
 *
 * Called at the first access on a virtual-memory area retrieved with
 * ecdev_mmap().
 */
struct page *eccdev_vma_nopage(
        struct vm_area_struct *vma, /**< Virtual memory area initialized by
                                      the kernel. */
        unsigned long address, /**< Requested virtual address. */
        int *type /**< Type output parameter. */
        )
{
    unsigned long offset;
    struct page *page = NOPAGE_SIGBUS;
    ec_cdev_priv_t *priv = (ec_cdev_priv_t *) vma->vm_private_data;
    ec_master_t *master = priv->cdev->master;

    offset = (address - vma->vm_start) + (vma->vm_pgoff << PAGE_SHIFT);

    if (offset >= priv->process_data_size)
        return NOPAGE_SIGBUS;

    page = vmalloc_to_page(priv->process_data + offset);

    EC_MASTER_DBG(master, 1, "Nopage fault vma, address = %#lx,"
            " offset = %#lx, page = %p\n", address, offset, page);

    get_page(page);
    if (type)
        *type = VM_FAULT_MINOR;

    return page;
}

#endif

/*****************************************************************************/<|MERGE_RESOLUTION|>--- conflicted
+++ resolved
@@ -3663,12 +3663,9 @@
         case EC_IOCTL_MASTER_STATE:
             ret = ec_cdev_ioctl_master_state(master, arg, priv);
             break;
-<<<<<<< HEAD
-=======
         case EC_IOCTL_MASTER_LINK_STATE:
             ret = ec_cdev_ioctl_master_link_state(master, arg, priv);
             break;
->>>>>>> 77ded23e
         case EC_IOCTL_APP_TIME:
             if (!(filp->f_mode & FMODE_WRITE)) {
                 ret = -EPERM;
@@ -3896,7 +3893,6 @@
         default:
             ret = -ENOTTY;
             break;
-<<<<<<< HEAD
     }
 
 #if DEBUG_LATENCY
@@ -3906,17 +3902,6 @@
         EC_MASTER_WARN(master, "ioctl(0x%02x) took %u us.\n",
                 _IOC_NR(cmd), t);
     }
-=======
-    }
-
-#if DEBUG_LATENCY
-    b = get_cycles();
-    t = (unsigned int) ((b - a) * 1000LL) / cpu_khz;
-    if (t > 50) {
-        EC_MASTER_WARN(master, "ioctl(0x%02x) took %u us.\n",
-                _IOC_NR(cmd), t);
-    }
->>>>>>> 77ded23e
 #endif
 
     return ret;
