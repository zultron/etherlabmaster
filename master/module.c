--- conflicted
+++ resolved
@@ -483,29 +483,6 @@
         ec_mac_print(net_dev->dev_addr, str);
 
         down(&master->device_sem);
-<<<<<<< HEAD
-        if (master->main_device.dev) { // master already has a device
-            up(&master->device_sem);
-            continue;
-        }
-
-        if (ec_mac_equal(master->main_mac, net_dev->dev_addr)
-                || ec_mac_is_broadcast(master->main_mac)) {
-            ec_mac_print(net_dev->dev_addr, str);
-            EC_INFO("Accepting device %s for master %u.\n",
-                    str, master->index);
-
-            ec_device_attach(&master->main_device, net_dev, poll, module);
-            up(&master->device_sem);
-
-            snprintf(net_dev->name, IFNAMSIZ, "ec%u", master->index);
-
-            return &master->main_device; // offer accepted
-        }
-        else {
-            up(&master->device_sem);
-=======
->>>>>>> 77ded23e
 
         for (j = 0; j < EC_NUM_DEVICES; j++) {
             if (!master->devices[j].dev
