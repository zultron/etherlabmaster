/******************************************************************************
 *
 *  $Id$
 *
 *  Copyright (C) 2006-2008  Florian Pose, Ingenieurgemeinschaft IgH
 *
 *  This file is part of the IgH EtherCAT Master.
 *
 *  The IgH EtherCAT Master is free software; you can redistribute it and/or
 *  modify it under the terms of the GNU General Public License version 2, as
 *  published by the Free Software Foundation.
 *
 *  The IgH EtherCAT Master is distributed in the hope that it will be useful,
 *  but WITHOUT ANY WARRANTY; without even the implied warranty of
 *  MERCHANTABILITY or FITNESS FOR A PARTICULAR PURPOSE.  See the GNU General
 *  Public License for more details.
 *
 *  You should have received a copy of the GNU General Public License along
 *  with the IgH EtherCAT Master; if not, write to the Free Software
 *  Foundation, Inc., 51 Franklin St, Fifth Floor, Boston, MA  02110-1301  USA
 *
 *  ---
 *
 *  The license mentioned above concerns the source code only. Using the
 *  EtherCAT technology and brand is only permitted in compliance with the
 *  industrial property and similar rights of Beckhoff Automation GmbH.
 *
 *****************************************************************************/

/** \file
 * EtherCAT master state machine.
 */

/*****************************************************************************/

#include "globals.h"
#include "master.h"
#include "mailbox.h"
#include "slave_config.h"
#ifdef EC_EOE
#include "ethernet.h"
#endif

#include "fsm_master.h"
#include "fsm_foe.h"

/*****************************************************************************/

/** Time difference [ns] to tolerate without setting a new system time offset.
 */
#define EC_SYSTEM_TIME_TOLERANCE_NS 100000000

/*****************************************************************************/

void ec_fsm_master_state_start(ec_fsm_master_t *);
void ec_fsm_master_state_broadcast(ec_fsm_master_t *);
void ec_fsm_master_state_read_state(ec_fsm_master_t *);
void ec_fsm_master_state_acknowledge(ec_fsm_master_t *);
void ec_fsm_master_state_configure_slave(ec_fsm_master_t *);
void ec_fsm_master_state_clear_addresses(ec_fsm_master_t *);
void ec_fsm_master_state_dc_measure_delays(ec_fsm_master_t *);
void ec_fsm_master_state_scan_slave(ec_fsm_master_t *);
void ec_fsm_master_state_dc_read_offset(ec_fsm_master_t *);
void ec_fsm_master_state_dc_write_offset(ec_fsm_master_t *);
void ec_fsm_master_state_write_sii(ec_fsm_master_t *);
void ec_fsm_master_state_sdo_dictionary(ec_fsm_master_t *);
void ec_fsm_master_state_sdo_request(ec_fsm_master_t *);
void ec_fsm_master_state_reg_request(ec_fsm_master_t *);

void ec_fsm_master_enter_clear_addresses(ec_fsm_master_t *);
void ec_fsm_master_enter_write_system_times(ec_fsm_master_t *);

/*****************************************************************************/

/** Constructor.
 */
void ec_fsm_master_init(
        ec_fsm_master_t *fsm, /**< Master state machine. */
        ec_master_t *master, /**< EtherCAT master. */
        ec_datagram_t *datagram /**< Datagram object to use. */
        )
{
    ec_device_index_t dev_idx;

    fsm->master = master;
    fsm->datagram = datagram;
    fsm->state = ec_fsm_master_state_start;
    fsm->idle = 0;
    fsm->dev_idx = EC_DEVICE_MAIN;
    for (dev_idx = EC_DEVICE_MAIN; dev_idx < EC_NUM_DEVICES; dev_idx++) {
        fsm->link_state[dev_idx] = 0;
        fsm->slaves_responding[dev_idx] = 0;
        fsm->slave_states[dev_idx] = EC_SLAVE_STATE_UNKNOWN;
    }
    fsm->rescan_required = 0;

    // init sub-state-machines
    ec_fsm_coe_init(&fsm->fsm_coe, fsm->datagram);
    ec_fsm_pdo_init(&fsm->fsm_pdo, &fsm->fsm_coe);
    ec_fsm_change_init(&fsm->fsm_change, fsm->datagram);
    ec_fsm_slave_config_init(&fsm->fsm_slave_config, fsm->datagram,
            &fsm->fsm_change, &fsm->fsm_coe, &fsm->fsm_pdo);
    ec_fsm_slave_scan_init(&fsm->fsm_slave_scan, fsm->datagram,
            &fsm->fsm_slave_config, &fsm->fsm_pdo);
    ec_fsm_sii_init(&fsm->fsm_sii, fsm->datagram);
}

/*****************************************************************************/

/** Destructor.
 */
void ec_fsm_master_clear(
        ec_fsm_master_t *fsm /**< Master state machine. */
        )
{
    // clear sub-state machines
    ec_fsm_coe_clear(&fsm->fsm_coe);
    ec_fsm_pdo_clear(&fsm->fsm_pdo);
    ec_fsm_change_clear(&fsm->fsm_change);
    ec_fsm_slave_config_clear(&fsm->fsm_slave_config);
    ec_fsm_slave_scan_clear(&fsm->fsm_slave_scan);
    ec_fsm_sii_clear(&fsm->fsm_sii);
}

/*****************************************************************************/

/** Executes the current state of the state machine.
 *
 * If the state machine's datagram is not sent or received yet, the execution
 * of the state machine is delayed to the next cycle.
 *
 * \return true, if the state machine was executed
 */
int ec_fsm_master_exec(
        ec_fsm_master_t *fsm /**< Master state machine. */
        )
{
    if (fsm->datagram->state == EC_DATAGRAM_SENT
        || fsm->datagram->state == EC_DATAGRAM_QUEUED) {
        // datagram was not sent or received yet.
        return 0;
    }

    fsm->state(fsm);
    return 1;
}

/*****************************************************************************/

/**
 * \return true, if the state machine is in an idle phase
 */
int ec_fsm_master_idle(
        const ec_fsm_master_t *fsm /**< Master state machine. */
        )
{
    return fsm->idle;
}

/*****************************************************************************/

/** Restarts the master state machine.
 */
void ec_fsm_master_restart(
        ec_fsm_master_t *fsm /**< Master state machine. */
        )
{
    fsm->dev_idx = EC_DEVICE_MAIN;
    fsm->state = ec_fsm_master_state_start;
    fsm->state(fsm); // execute immediately
}

/******************************************************************************
 * Master state machine
 *****************************************************************************/

/** Master state: START.
 *
 * Starts with getting slave count and slave states.
 */
void ec_fsm_master_state_start(
        ec_fsm_master_t *fsm /**< Master state machine. */
        )
{
    fsm->idle = 1;
    ec_datagram_brd(fsm->datagram, 0x0130, 2);
    ec_datagram_zero(fsm->datagram);
    fsm->datagram->device_index = fsm->dev_idx;
    fsm->state = ec_fsm_master_state_broadcast;
}

/*****************************************************************************/

/** Master state: BROADCAST.
 *
 * Processes the broadcast read slave count and slaves states.
 */
void ec_fsm_master_state_broadcast(
        ec_fsm_master_t *fsm /**< Master state machine. */
        )
{
    ec_datagram_t *datagram = fsm->datagram;
    unsigned int i, size;
    ec_slave_t *slave;
    ec_master_t *master = fsm->master;

    // bus topology change?
    if (datagram->working_counter != fsm->slaves_responding[fsm->dev_idx]) {
        fsm->rescan_required = 1;
        fsm->slaves_responding[fsm->dev_idx] = datagram->working_counter;
        EC_MASTER_INFO(master, "%u slave(s) responding on %s device.\n",
                fsm->slaves_responding[fsm->dev_idx],
                ec_device_names[fsm->dev_idx]);
    }

    if (fsm->link_state[fsm->dev_idx] &&
            !master->devices[fsm->dev_idx].link_state) {
        ec_device_index_t dev_idx;

        EC_MASTER_DBG(master, 1, "Master state machine detected "
                "link down on %s device. Clearing slave list.\n",
                ec_device_names[fsm->dev_idx]);

#ifdef EC_EOE
        ec_master_eoe_stop(master);
        ec_master_clear_eoe_handlers(master);
#endif
        ec_master_clear_slaves(master);
<<<<<<< HEAD
        fsm->slave_states = 0x00;
        fsm->slaves_responding = 0; /* reset to trigger rescan on next link
                                       up. */
    }
    fsm->link_state = master->main_device.link_state;
=======
>>>>>>> 77ded23e

        for (dev_idx = EC_DEVICE_MAIN; dev_idx < EC_NUM_DEVICES; dev_idx++) {
            fsm->slave_states[dev_idx] = 0x00;
            fsm->slaves_responding[dev_idx] = 0; /* Reset to trigger rescan on
                                                    next link up. */
        }
    }
    fsm->link_state[fsm->dev_idx] = master->devices[fsm->dev_idx].link_state;

    if (datagram->state == EC_DATAGRAM_RECEIVED &&
            fsm->slaves_responding[fsm->dev_idx]) {
        uint8_t states = EC_READ_U8(datagram->data);
        if (states != fsm->slave_states[fsm->dev_idx]) {
            // slave states changed
            char state_str[EC_STATE_STRING_SIZE];
            fsm->slave_states[fsm->dev_idx] = states;
            ec_state_string(states, state_str, 1);
            EC_MASTER_INFO(master, "Slave states on %s device: %s.\n",
                    ec_device_names[fsm->dev_idx], state_str);
        }
    } else {
        fsm->slave_states[fsm->dev_idx] = 0x00;
    }

    fsm->dev_idx++;
    if (fsm->dev_idx < EC_NUM_DEVICES) {
        // check number of responding slaves on next device
        fsm->state = ec_fsm_master_state_start;
        fsm->state(fsm); // execute immediately
        return;
    }

    if (fsm->rescan_required) {
        down(&master->scan_sem);
        if (!master->allow_scan) {
            up(&master->scan_sem);
        } else {
            unsigned int count = 0, next_dev_slave, ring_position;
            ec_device_index_t dev_idx;

            master->scan_busy = 1;
            up(&master->scan_sem);

            // clear all slaves and scan the bus
            fsm->rescan_required = 0;
            fsm->idle = 0;
            fsm->scan_jiffies = jiffies;

#ifdef EC_EOE
            ec_master_eoe_stop(master);
            ec_master_clear_eoe_handlers(master);
#endif
            ec_master_clear_slaves(master);

            for (dev_idx = EC_DEVICE_MAIN; dev_idx < EC_NUM_DEVICES;
                    dev_idx++) {
                count += fsm->slaves_responding[dev_idx];
            }

            if (!count) {
                // no slaves present -> finish state machine.
                master->scan_busy = 0;
                wake_up_interruptible(&master->scan_queue);
                ec_fsm_master_restart(fsm);
                return;
            }

            size = sizeof(ec_slave_t) * count;
            if (!(master->slaves =
                        (ec_slave_t *) kmalloc(size, GFP_KERNEL))) {
                EC_MASTER_ERR(master, "Failed to allocate %u bytes"
                        " of slave memory!\n", size);
                master->scan_busy = 0;
                wake_up_interruptible(&master->scan_queue);
                ec_fsm_master_restart(fsm);
                return;
            }

            // init slaves
            dev_idx = EC_DEVICE_MAIN;
            next_dev_slave = fsm->slaves_responding[dev_idx];
            ring_position = 0;
            for (i = 0; i < count; i++, ring_position++) {
                slave = master->slaves + i;
                while (i >= next_dev_slave) {
                    dev_idx++;
                    next_dev_slave += fsm->slaves_responding[dev_idx];
                    ring_position = 0;
                }

                ec_slave_init(slave, master, dev_idx, ring_position, i + 1);

                // do not force reconfiguration in operation phase to avoid
                // unnecesssary process data interruptions
                if (master->phase != EC_OPERATION) {
                    slave->force_config = 1;
                }
            }
            master->slave_count = count;

            /* start with first device with slaves responding; at least one
             * has responding slaves, otherwise count would be zero. */
            fsm->dev_idx = EC_DEVICE_MAIN;
            while (!fsm->slaves_responding[fsm->dev_idx]) {
                fsm->dev_idx++;
            }

            ec_fsm_master_enter_clear_addresses(fsm);
            return;
        }
    }

    if (master->slave_count) {

        // application applied configurations
        if (master->config_changed) {
            master->config_changed = 0;

            EC_MASTER_DBG(master, 1, "Configuration changed.\n");

            fsm->slave = master->slaves; // begin with first slave
            ec_fsm_master_enter_write_system_times(fsm);

        } else {
            // fetch state from first slave
            fsm->slave = master->slaves;
            ec_datagram_fprd(fsm->datagram, fsm->slave->station_address,
                    0x0130, 2);
            ec_datagram_zero(datagram);
            fsm->datagram->device_index = fsm->slave->device_index;
            fsm->retries = EC_FSM_RETRIES;
            fsm->state = ec_fsm_master_state_read_state;
        }
    } else {
        ec_fsm_master_restart(fsm);
    }
}

/*****************************************************************************/

/** Check for pending SII write requests and process one.
 *
 * \return non-zero, if an SII write request is processed.
 */
int ec_fsm_master_action_process_sii(
        ec_fsm_master_t *fsm /**< Master state machine. */
        )
{
    ec_master_t *master = fsm->master;
    ec_sii_write_request_t *request;

    // search the first request to be processed
    while (1) {
        if (list_empty(&master->sii_requests))
            break;

        // get first request
        request = list_entry(master->sii_requests.next,
                ec_sii_write_request_t, list);
        list_del_init(&request->list); // dequeue
        request->state = EC_INT_REQUEST_BUSY;

        // found pending SII write operation. execute it!
        EC_SLAVE_DBG(request->slave, 1, "Writing SII data...\n");
        fsm->sii_request = request;
        fsm->sii_index = 0;
        ec_fsm_sii_write(&fsm->fsm_sii, request->slave, request->offset,
                request->words, EC_FSM_SII_USE_CONFIGURED_ADDRESS);
        fsm->state = ec_fsm_master_state_write_sii;
        fsm->state(fsm); // execute immediately
        return 1;
    }

    return 0;
}

/*****************************************************************************/

/** Check for pending register requests and process one.
 *
 * \return non-zero, if a register request is processed.
 */
int ec_fsm_master_action_process_register(
        ec_fsm_master_t *fsm /**< Master state machine. */
        )
{
    ec_master_t *master = fsm->master;
    ec_reg_request_t *request;

    // search the first request to be processed
    while (!list_empty(&master->reg_requests)) {

        // get first request
        request = list_entry(master->reg_requests.next,
                ec_reg_request_t, list);
        list_del_init(&request->list); // dequeue
        request->state = EC_INT_REQUEST_BUSY;

        // found pending request; process it!
        EC_SLAVE_DBG(request->slave, 1, "Processing register request, "
                "offset 0x%04x, length %zu...\n",
                request->offset, request->length);

        if (request->length > fsm->datagram->mem_size) {
            EC_MASTER_ERR(master, "Request length (%zu) exceeds maximum "
                    "datagram size (%zu)!\n", request->length,
                    fsm->datagram->mem_size);
            request->state = EC_INT_REQUEST_FAILURE;
            wake_up(&master->reg_queue);
            continue;
        }

        fsm->reg_request = request;

        if (request->dir == EC_DIR_INPUT) {
            ec_datagram_fprd(fsm->datagram, request->slave->station_address,
                    request->offset, request->length);
            ec_datagram_zero(fsm->datagram);
        } else {
            ec_datagram_fpwr(fsm->datagram, request->slave->station_address,
                    request->offset, request->length);
            memcpy(fsm->datagram->data, request->data, request->length);
        }
        fsm->datagram->device_index = request->slave->device_index;
        fsm->retries = EC_FSM_RETRIES;
        fsm->state = ec_fsm_master_state_reg_request;
        return 1;
    }

    return 0;
}

/*****************************************************************************/

/** Check for pending SDO requests and process one.
 *
 * \return non-zero, if an SDO request is processed.
 */
int ec_fsm_master_action_process_sdo(
        ec_fsm_master_t *fsm /**< Master state machine. */
        )
{
    ec_master_t *master = fsm->master;
    ec_slave_t *slave;
    ec_sdo_request_t *req;

    // search for internal requests to be processed
    for (slave = master->slaves;
            slave < master->slaves + master->slave_count;
            slave++) {
        if (!slave->config)
            continue;
        list_for_each_entry(req, &slave->config->sdo_requests, list) {
            if (req->state == EC_INT_REQUEST_QUEUED) {

                if (ec_sdo_request_timed_out(req)) {
                    req->state = EC_INT_REQUEST_FAILURE;
                    EC_SLAVE_DBG(slave, 1, "Internal SDO request"
                            " timed out.\n");
                    continue;
                }

                if (slave->current_state == EC_SLAVE_STATE_INIT) {
                    req->state = EC_INT_REQUEST_FAILURE;
                    continue;
                }

                req->state = EC_INT_REQUEST_BUSY;
                EC_SLAVE_DBG(slave, 1, "Processing internal"
                        " SDO request...\n");
                fsm->idle = 0;
                fsm->sdo_request = req;
                fsm->slave = slave;
                fsm->state = ec_fsm_master_state_sdo_request;
                ec_fsm_coe_transfer(&fsm->fsm_coe, slave, req);
                ec_fsm_coe_exec(&fsm->fsm_coe); // execute immediately
                return 1;
            }
        }
    }
    return 0;
}


/*****************************************************************************/

/** Master action: IDLE.
 *
 * Does secondary work.
 */
void ec_fsm_master_action_idle(
        ec_fsm_master_t *fsm /**< Master state machine. */
        )
{
    ec_master_t *master = fsm->master;
    ec_slave_t *slave;

    // Check for pending internal SDO requests
    if (ec_fsm_master_action_process_sdo(fsm)) {
        return;
    }

    // enable processing of requests
    for (slave = master->slaves;
            slave < master->slaves + master->slave_count;
            slave++) {
        ec_fsm_slave_ready(&slave->fsm);
    }

    // check, if slaves have an SDO dictionary to read out.
    for (slave = master->slaves;
            slave < master->slaves + master->slave_count;
            slave++) {
        if (!(slave->sii.mailbox_protocols & EC_MBOX_COE)
                || (slave->sii.has_general
                    && !slave->sii.coe_details.enable_sdo_info)
                || slave->sdo_dictionary_fetched
                || slave->current_state == EC_SLAVE_STATE_INIT
                || slave->current_state == EC_SLAVE_STATE_UNKNOWN
                || jiffies - slave->jiffies_preop < EC_WAIT_SDO_DICT * HZ
                ) continue;

        EC_SLAVE_DBG(slave, 1, "Fetching SDO dictionary.\n");

        slave->sdo_dictionary_fetched = 1;

        // start fetching SDO dictionary
        fsm->idle = 0;
        fsm->slave = slave;
        fsm->state = ec_fsm_master_state_sdo_dictionary;
        ec_fsm_coe_dictionary(&fsm->fsm_coe, slave);
        ec_fsm_coe_exec(&fsm->fsm_coe); // execute immediately
        fsm->datagram->device_index = fsm->slave->device_index;
        return;
    }

    // check for pending SII write operations.
    if (ec_fsm_master_action_process_sii(fsm))
        return; // SII write request found

    // check for pending register requests.
    if (ec_fsm_master_action_process_register(fsm))
        return; // register request processing

    ec_fsm_master_restart(fsm);
}

/*****************************************************************************/

/** Master action: Get state of next slave.
 */
void ec_fsm_master_action_next_slave_state(
        ec_fsm_master_t *fsm /**< Master state machine. */
        )
{
    ec_master_t *master = fsm->master;

    // is there another slave to query?
    fsm->slave++;
    if (fsm->slave < master->slaves + master->slave_count) {
        // fetch state from next slave
        fsm->idle = 1;
        ec_datagram_fprd(fsm->datagram,
                fsm->slave->station_address, 0x0130, 2);
        ec_datagram_zero(fsm->datagram);
        fsm->datagram->device_index = fsm->slave->device_index;
        fsm->retries = EC_FSM_RETRIES;
        fsm->state = ec_fsm_master_state_read_state;
        return;
    }

    // all slaves processed
    ec_fsm_master_action_idle(fsm);
}

/*****************************************************************************/

/** Master action: Configure.
 */
void ec_fsm_master_action_configure(
        ec_fsm_master_t *fsm /**< Master state machine. */
        )
{
    ec_master_t *master = fsm->master;
    ec_slave_t *slave = fsm->slave;

    if (master->config_changed) {
        master->config_changed = 0;

        // abort iterating through slaves,
        // first compensate DC system time offsets,
        // then begin configuring at slave 0
        EC_MASTER_DBG(master, 1, "Configuration changed"
                " (aborting state check).\n");

        fsm->slave = master->slaves; // begin with first slave
        ec_fsm_master_enter_write_system_times(fsm);
        return;
    }

    // Does the slave have to be configured?
    if ((slave->current_state != slave->requested_state
                || slave->force_config) && !slave->error_flag) {

        // Start slave configuration
        down(&master->config_sem);
        master->config_busy = 1;
        up(&master->config_sem);

        if (master->debug_level) {
            char old_state[EC_STATE_STRING_SIZE],
                 new_state[EC_STATE_STRING_SIZE];
            ec_state_string(slave->current_state, old_state, 0);
            ec_state_string(slave->requested_state, new_state, 0);
            EC_SLAVE_DBG(slave, 1, "Changing state from %s to %s%s.\n",
                    old_state, new_state,
                    slave->force_config ? " (forced)" : "");
        }

        fsm->idle = 0;
        fsm->state = ec_fsm_master_state_configure_slave;
        ec_fsm_slave_config_start(&fsm->fsm_slave_config, slave);
        fsm->state(fsm); // execute immediately
        fsm->datagram->device_index = fsm->slave->device_index;
        return;
    }

    // slave has error flag set; process next one
    ec_fsm_master_action_next_slave_state(fsm);
}

/*****************************************************************************/

/** Master state: READ STATE.
 *
 * Fetches the AL state of a slave.
 */
void ec_fsm_master_state_read_state(
        ec_fsm_master_t *fsm /**< Master state machine. */
        )
{
    ec_slave_t *slave = fsm->slave;
    ec_datagram_t *datagram = fsm->datagram;

    if (datagram->state == EC_DATAGRAM_TIMED_OUT && fsm->retries--)
        return;

    if (datagram->state != EC_DATAGRAM_RECEIVED) {
        EC_SLAVE_ERR(slave, "Failed to receive AL state datagram: ");
        ec_datagram_print_state(datagram);
        ec_fsm_master_restart(fsm);
        return;
    }

    // did the slave not respond to its station address?
    if (datagram->working_counter != 1) {
        if (!slave->error_flag) {
            slave->error_flag = 1;
            EC_SLAVE_DBG(slave, 1, "Slave did not respond to state query.\n");
        }
        fsm->rescan_required = 1;
        ec_fsm_master_restart(fsm);
        return;
    }

    // A single slave responded
    ec_slave_set_state(slave, EC_READ_U8(datagram->data));

    if (!slave->error_flag) {
        // Check, if new slave state has to be acknowledged
        if (slave->current_state & EC_SLAVE_STATE_ACK_ERR) {
            fsm->idle = 0;
            fsm->state = ec_fsm_master_state_acknowledge;
            ec_fsm_change_ack(&fsm->fsm_change, slave);
            fsm->state(fsm); // execute immediately
            return;
        }

        // No acknowlegde necessary; check for configuration
        ec_fsm_master_action_configure(fsm);
        return;
    }

    // slave has error flag set; process next one
    ec_fsm_master_action_next_slave_state(fsm);
}

/*****************************************************************************/

/** Master state: ACKNOWLEDGE.
 */
void ec_fsm_master_state_acknowledge(
        ec_fsm_master_t *fsm /**< Master state machine. */
        )
{
    ec_slave_t *slave = fsm->slave;

    if (ec_fsm_change_exec(&fsm->fsm_change)) {
        return;
    }

    if (!ec_fsm_change_success(&fsm->fsm_change)) {
        fsm->slave->error_flag = 1;
        EC_SLAVE_ERR(slave, "Failed to acknowledge state change.\n");
    }

    ec_fsm_master_action_configure(fsm);
}

/*****************************************************************************/

/** Start clearing slave addresses.
 */
void ec_fsm_master_enter_clear_addresses(
        ec_fsm_master_t *fsm /**< Master state machine. */
        )
{
    // broadcast clear all station addresses
    ec_datagram_bwr(fsm->datagram, 0x0010, 2);
    EC_WRITE_U16(fsm->datagram->data, 0x0000);
    fsm->datagram->device_index = fsm->dev_idx;
    fsm->retries = EC_FSM_RETRIES;
    fsm->state = ec_fsm_master_state_clear_addresses;
}

/*****************************************************************************/

/** Master state: CLEAR ADDRESSES.
 */
void ec_fsm_master_state_clear_addresses(
        ec_fsm_master_t *fsm /**< Master state machine. */
        )
{
    ec_master_t *master = fsm->master;
    ec_datagram_t *datagram = fsm->datagram;

    if (datagram->state == EC_DATAGRAM_TIMED_OUT && fsm->retries--) {
        return;
    }

    if (datagram->state != EC_DATAGRAM_RECEIVED) {
        EC_MASTER_ERR(master, "Failed to receive address"
                " clearing datagram on %s link: ",
                ec_device_names[fsm->dev_idx]);
        ec_datagram_print_state(datagram);
        master->scan_busy = 0;
        wake_up_interruptible(&master->scan_queue);
        ec_fsm_master_restart(fsm);
        return;
    }

    if (datagram->working_counter != fsm->slaves_responding[fsm->dev_idx]) {
        EC_MASTER_WARN(master, "Failed to clear station addresses on %s link:"
                " Cleared %u of %u",
                ec_device_names[fsm->dev_idx], datagram->working_counter,
                fsm->slaves_responding[fsm->dev_idx]);
    }

    EC_MASTER_DBG(master, 1, "Sending broadcast-write"
            " to measure transmission delays on %s link.\n",
            ec_device_names[fsm->dev_idx]);

    ec_datagram_bwr(datagram, 0x0900, 1);
    ec_datagram_zero(datagram);
    fsm->datagram->device_index = fsm->dev_idx;
    fsm->retries = EC_FSM_RETRIES;
    fsm->state = ec_fsm_master_state_dc_measure_delays;
}

/*****************************************************************************/

/** Master state: DC MEASURE DELAYS.
 */
void ec_fsm_master_state_dc_measure_delays(
        ec_fsm_master_t *fsm /**< Master state machine. */
        )
{
    ec_master_t *master = fsm->master;
    ec_datagram_t *datagram = fsm->datagram;

    if (datagram->state == EC_DATAGRAM_TIMED_OUT && fsm->retries--)
        return;

    if (datagram->state != EC_DATAGRAM_RECEIVED) {
        EC_MASTER_ERR(master, "Failed to receive delay measuring datagram"
                " on %s link: ", ec_device_names[fsm->dev_idx]);
        ec_datagram_print_state(datagram);
        master->scan_busy = 0;
        wake_up_interruptible(&master->scan_queue);
        ec_fsm_master_restart(fsm);
        return;
    }

    EC_MASTER_DBG(master, 1, "%u slaves responded to delay measuring"
            " on %s link.\n",
            datagram->working_counter, ec_device_names[fsm->dev_idx]);

    do {
        fsm->dev_idx++;
    } while (fsm->dev_idx < EC_NUM_DEVICES &&
            !fsm->slaves_responding[fsm->dev_idx]);
    if (fsm->dev_idx < EC_NUM_DEVICES) {
        ec_fsm_master_enter_clear_addresses(fsm);
        return;
    }

    EC_MASTER_INFO(master, "Scanning bus.\n");

    // begin scanning of slaves
    fsm->slave = master->slaves;
    EC_MASTER_DBG(master, 1, "Scanning slave %u on %s link.\n",
            fsm->slave->ring_position,
            ec_device_names[fsm->slave->device_index]);
    fsm->state = ec_fsm_master_state_scan_slave;
    ec_fsm_slave_scan_start(&fsm->fsm_slave_scan, fsm->slave);
    ec_fsm_slave_scan_exec(&fsm->fsm_slave_scan); // execute immediately
    fsm->datagram->device_index = fsm->slave->device_index;
}

/*****************************************************************************/

/** Master state: SCAN SLAVE.
 *
 * Executes the sub-statemachine for the scanning of a slave.
 */
void ec_fsm_master_state_scan_slave(
        ec_fsm_master_t *fsm /**< Master state machine. */
        )
{
    ec_master_t *master = fsm->master;
#ifdef EC_EOE
    ec_slave_t *slave = fsm->slave;
#endif

    if (ec_fsm_slave_scan_exec(&fsm->fsm_slave_scan)) {
        return;
    }

#ifdef EC_EOE
    if (slave->sii.mailbox_protocols & EC_MBOX_EOE) {
        // create EoE handler for this slave
        ec_eoe_t *eoe;
        if (!(eoe = kmalloc(sizeof(ec_eoe_t), GFP_KERNEL))) {
            EC_SLAVE_ERR(slave, "Failed to allocate EoE handler memory!\n");
        } else if (ec_eoe_init(eoe, slave)) {
            EC_SLAVE_ERR(slave, "Failed to init EoE handler!\n");
            kfree(eoe);
        } else {
            list_add_tail(&eoe->list, &master->eoe_handlers);
        }
    }
#endif

    // another slave to fetch?
    fsm->slave++;
    if (fsm->slave < master->slaves + master->slave_count) {
        EC_MASTER_DBG(master, 1, "Scanning slave %u on %s link.\n",
                fsm->slave->ring_position,
                ec_device_names[fsm->slave->device_index]);
        ec_fsm_slave_scan_start(&fsm->fsm_slave_scan, fsm->slave);
        ec_fsm_slave_scan_exec(&fsm->fsm_slave_scan); // execute immediately
        fsm->datagram->device_index = fsm->slave->device_index;
        return;
    }

    EC_MASTER_INFO(master, "Bus scanning completed in %lu ms.\n",
            (jiffies - fsm->scan_jiffies) * 1000 / HZ);

    master->scan_busy = 0;
    wake_up_interruptible(&master->scan_queue);

    ec_master_calc_dc(master);

    // Attach slave configurations
    ec_master_attach_slave_configs(master);

#ifdef EC_EOE
    // check if EoE processing has to be started
    ec_master_eoe_start(master);
#endif

    if (master->slave_count) {
        master->config_changed = 0;

        fsm->slave = master->slaves; // begin with first slave
        ec_fsm_master_enter_write_system_times(fsm);
    } else {
        ec_fsm_master_restart(fsm);
    }
}

/*****************************************************************************/

/** Master state: CONFIGURE SLAVE.
 *
 * Starts configuring a slave.
 */
void ec_fsm_master_state_configure_slave(
        ec_fsm_master_t *fsm /**< Master state machine. */
        )
{
    ec_master_t *master = fsm->master;

    if (ec_fsm_slave_config_exec(&fsm->fsm_slave_config)) {
        return;
    }

    fsm->slave->force_config = 0;

    // configuration finished
    master->config_busy = 0;
    wake_up_interruptible(&master->config_queue);

    if (!ec_fsm_slave_config_success(&fsm->fsm_slave_config)) {
        // TODO: mark slave_config as failed.
    }

    fsm->idle = 1;
    ec_fsm_master_action_next_slave_state(fsm);
}

/*****************************************************************************/

/** Start writing DC system times.
 */
void ec_fsm_master_enter_write_system_times(
        ec_fsm_master_t *fsm /**< Master state machine. */
        )
{
    ec_master_t *master = fsm->master;

    EC_MASTER_DBG(master, 1, "Writing system time offsets...\n");

    if (master->has_app_time) {

        while (fsm->slave < master->slaves + master->slave_count) {
            if (!fsm->slave->base_dc_supported
                    || !fsm->slave->has_dc_system_time) {
                fsm->slave++;
                continue;
            }

            // read DC system time (0x0910, 64 bit)
            //                         gap (64 bit)
            //     and time offset (0x0920, 64 bit)
            ec_datagram_fprd(fsm->datagram, fsm->slave->station_address,
                    0x0910, 24);
            fsm->datagram->device_index = fsm->slave->device_index;
            fsm->retries = EC_FSM_RETRIES;
            fsm->state = ec_fsm_master_state_dc_read_offset;
            return;
        }

    } else {
        if (master->active) {
            EC_MASTER_WARN(master, "No app_time received up to now,"
                    " but master already active.\n");
        } else {
            EC_MASTER_DBG(master, 1, "No app_time received up to now.\n");
        }
    }

    // scanning and setting system times complete
    ec_master_request_op(master);
    ec_fsm_master_restart(fsm);
}

/*****************************************************************************/

/** Configure 32 bit time offset.
 */
u64 ec_fsm_master_dc_offset32(
        ec_fsm_master_t *fsm, /**< Master state machine. */
        u64 system_time, /**< System time register. */
        u64 old_offset, /**< Time offset register. */
        unsigned long jiffies_since_read /**< Jiffies for correction. */
        )
{
    ec_slave_t *slave = fsm->slave;
    u32 correction, system_time32, old_offset32, new_offset;
    s32 time_diff;

    system_time32 = (u32) system_time;
    old_offset32 = (u32) old_offset;

    // correct read system time by elapsed time since read operation
    correction = jiffies_since_read * 1000 / HZ * 1000000;
    system_time32 += correction;
    time_diff = (u32) slave->master->app_time - system_time32;

    EC_SLAVE_DBG(slave, 1, "DC system time offset calculation:"
            " system_time=%u (corrected with %u),"
            " app_time=%llu, diff=%i\n",
            system_time32, correction,
            slave->master->app_time, time_diff);

    if (EC_ABS(time_diff) > EC_SYSTEM_TIME_TOLERANCE_NS) {
        new_offset = time_diff + old_offset32;
        EC_SLAVE_DBG(slave, 1, "Setting time offset to %u (was %u)\n",
                new_offset, old_offset32);
        return (u64) new_offset;
    } else {
        EC_SLAVE_DBG(slave, 1, "Not touching time offset.\n");
        return old_offset;
    }
}

/*****************************************************************************/

/** Configure 64 bit time offset.
 */
u64 ec_fsm_master_dc_offset64(
        ec_fsm_master_t *fsm, /**< Master state machine. */
        u64 system_time, /**< System time register. */
        u64 old_offset, /**< Time offset register. */
        unsigned long jiffies_since_read /**< Jiffies for correction. */
        )
{
    ec_slave_t *slave = fsm->slave;
    u64 new_offset, correction;
    s64 time_diff;

    // correct read system time by elapsed time since read operation
    correction = (u64) (jiffies_since_read * 1000 / HZ) * 1000000;
    system_time += correction;
    time_diff = fsm->slave->master->app_time - system_time;

    EC_SLAVE_DBG(slave, 1, "DC system time offset calculation:"
            " system_time=%llu (corrected with %llu),"
            " app_time=%llu, diff=%lli\n",
            system_time, correction,
            slave->master->app_time, time_diff);

    if (EC_ABS(time_diff) > EC_SYSTEM_TIME_TOLERANCE_NS) {
        new_offset = time_diff + old_offset;
        EC_SLAVE_DBG(slave, 1, "Setting time offset to %llu (was %llu)\n",
                new_offset, old_offset);
    } else {
        new_offset = old_offset;
        EC_SLAVE_DBG(slave, 1, "Not touching time offset.\n");
    }

    return new_offset;
}

/*****************************************************************************/

/** Master state: DC READ OFFSET.
 */
void ec_fsm_master_state_dc_read_offset(
        ec_fsm_master_t *fsm /**< Master state machine. */
        )
{
    ec_datagram_t *datagram = fsm->datagram;
    ec_slave_t *slave = fsm->slave;
    u64 system_time, old_offset, new_offset;
    unsigned long jiffies_since_read;

    if (datagram->state == EC_DATAGRAM_TIMED_OUT && fsm->retries--)
        return;

    if (datagram->state != EC_DATAGRAM_RECEIVED) {
        EC_SLAVE_ERR(slave, "Failed to receive DC times datagram: ");
        ec_datagram_print_state(datagram);
        fsm->slave++;
        ec_fsm_master_enter_write_system_times(fsm);
        return;
    }

    if (datagram->working_counter != 1) {
        EC_SLAVE_WARN(slave, "Failed to get DC times: ");
        ec_datagram_print_wc_error(datagram);
        fsm->slave++;
        ec_fsm_master_enter_write_system_times(fsm);
        return;
    }

    system_time = EC_READ_U64(datagram->data);     // 0x0910
    old_offset = EC_READ_U64(datagram->data + 16); // 0x0920
    jiffies_since_read = jiffies - datagram->jiffies_sent;

    if (slave->base_dc_range == EC_DC_32) {
        new_offset = ec_fsm_master_dc_offset32(fsm,
                system_time, old_offset, jiffies_since_read);
    } else {
        new_offset = ec_fsm_master_dc_offset64(fsm,
                system_time, old_offset, jiffies_since_read);
    }

    // set DC system time offset and transmission delay
    ec_datagram_fpwr(datagram, slave->station_address, 0x0920, 12);
    EC_WRITE_U64(datagram->data, new_offset);
    EC_WRITE_U32(datagram->data + 8, slave->transmission_delay);
    fsm->datagram->device_index = slave->device_index;
    fsm->retries = EC_FSM_RETRIES;
    fsm->state = ec_fsm_master_state_dc_write_offset;
}

/*****************************************************************************/

/** Master state: DC WRITE OFFSET.
 */
void ec_fsm_master_state_dc_write_offset(
        ec_fsm_master_t *fsm /**< Master state machine. */
        )
{
    ec_datagram_t *datagram = fsm->datagram;
    ec_slave_t *slave = fsm->slave;

    if (datagram->state == EC_DATAGRAM_TIMED_OUT && fsm->retries--)
        return;

    if (datagram->state != EC_DATAGRAM_RECEIVED) {
        EC_SLAVE_ERR(slave,
                "Failed to receive DC system time offset datagram: ");
        ec_datagram_print_state(datagram);
        fsm->slave++;
        ec_fsm_master_enter_write_system_times(fsm);
        return;
    }

    if (datagram->working_counter != 1) {
        EC_SLAVE_ERR(slave, "Failed to set DC system time offset: ");
        ec_datagram_print_wc_error(datagram);
        fsm->slave++;
        ec_fsm_master_enter_write_system_times(fsm);
        return;
    }

    fsm->slave++;
    ec_fsm_master_enter_write_system_times(fsm);
}

/*****************************************************************************/

/** Master state: WRITE SII.
 */
void ec_fsm_master_state_write_sii(
        ec_fsm_master_t *fsm /**< Master state machine. */
        )
{
    ec_master_t *master = fsm->master;
    ec_sii_write_request_t *request = fsm->sii_request;
    ec_slave_t *slave = request->slave;

    if (ec_fsm_sii_exec(&fsm->fsm_sii)) return;

    if (!ec_fsm_sii_success(&fsm->fsm_sii)) {
        EC_SLAVE_ERR(slave, "Failed to write SII data.\n");
        request->state = EC_INT_REQUEST_FAILURE;
        wake_up(&master->sii_queue);
        ec_fsm_master_restart(fsm);
        return;
    }

    fsm->sii_index++;
    if (fsm->sii_index < request->nwords) {
        ec_fsm_sii_write(&fsm->fsm_sii, slave,
                request->offset + fsm->sii_index,
                request->words + fsm->sii_index,
                EC_FSM_SII_USE_CONFIGURED_ADDRESS);
        ec_fsm_sii_exec(&fsm->fsm_sii); // execute immediately
        return;
    }

    // finished writing SII
    EC_SLAVE_DBG(slave, 1, "Finished writing %zu words of SII data.\n",
            request->nwords);

    if (request->offset <= 4 && request->offset + request->nwords > 4) {
        // alias was written
        slave->sii.alias = EC_READ_U16(request->words + 4);
        // TODO: read alias from register 0x0012
        slave->effective_alias = slave->sii.alias;
    }
    // TODO: Evaluate other SII contents!

    request->state = EC_INT_REQUEST_SUCCESS;
    wake_up(&master->sii_queue);

    // check for another SII write request
    if (ec_fsm_master_action_process_sii(fsm))
        return; // processing another request

    ec_fsm_master_restart(fsm);
}

/*****************************************************************************/

/** Master state: SDO DICTIONARY.
 */
void ec_fsm_master_state_sdo_dictionary(
        ec_fsm_master_t *fsm /**< Master state machine. */
        )
{
    ec_slave_t *slave = fsm->slave;
    ec_master_t *master = fsm->master;

    if (ec_fsm_coe_exec(&fsm->fsm_coe)) {
        return;
    }

    if (!ec_fsm_coe_success(&fsm->fsm_coe)) {
        ec_fsm_master_restart(fsm);
        return;
    }

    // SDO dictionary fetching finished

    if (master->debug_level) {
        unsigned int sdo_count, entry_count;
        ec_slave_sdo_dict_info(slave, &sdo_count, &entry_count);
        EC_SLAVE_DBG(slave, 1, "Fetched %u SDOs and %u entries.\n",
               sdo_count, entry_count);
    }

    // attach pdo names from dictionary
    ec_slave_attach_pdo_names(slave);

    ec_fsm_master_restart(fsm);
}

/*****************************************************************************/

/** Master state: SDO REQUEST.
 */
void ec_fsm_master_state_sdo_request(
        ec_fsm_master_t *fsm /**< Master state machine. */
        )
{
    ec_sdo_request_t *request = fsm->sdo_request;

    if (ec_fsm_coe_exec(&fsm->fsm_coe)) return;

    if (!ec_fsm_coe_success(&fsm->fsm_coe)) {
        EC_SLAVE_DBG(fsm->slave, 1,
                "Failed to process internal SDO request.\n");
        request->state = EC_INT_REQUEST_FAILURE;
        wake_up(&fsm->slave->sdo_queue);
        ec_fsm_master_restart(fsm);
        return;
    }

    // SDO request finished
    request->state = EC_INT_REQUEST_SUCCESS;
    wake_up(&fsm->slave->sdo_queue);

    EC_SLAVE_DBG(fsm->slave, 1, "Finished internal SDO request.\n");

    // check for another SDO request
    if (ec_fsm_master_action_process_sdo(fsm))
        return; // processing another request

    ec_fsm_master_restart(fsm);
}

/*****************************************************************************/

/** Master state: REG REQUEST.
 */
void ec_fsm_master_state_reg_request(
        ec_fsm_master_t *fsm /**< Master state machine. */
        )
{
    ec_master_t *master = fsm->master;
    ec_datagram_t *datagram = fsm->datagram;
    ec_reg_request_t *request = fsm->reg_request;

    if (datagram->state != EC_DATAGRAM_RECEIVED) {
        EC_MASTER_ERR(master, "Failed to receive register"
                " request datagram: ");
        ec_datagram_print_state(datagram);
        request->state = EC_INT_REQUEST_FAILURE;
        wake_up(&master->reg_queue);
        ec_fsm_master_restart(fsm);
        return;
    }

    if (datagram->working_counter == 1) {
        if (request->dir == EC_DIR_INPUT) { // read request
            if (request->data)
                kfree(request->data);
            request->data = kmalloc(request->length, GFP_KERNEL);
            if (!request->data) {
                EC_MASTER_ERR(master, "Failed to allocate %zu bytes"
                        " of memory for register data.\n", request->length);
                request->state = EC_INT_REQUEST_FAILURE;
                wake_up(&master->reg_queue);
                ec_fsm_master_restart(fsm);
                return;
            }
            memcpy(request->data, datagram->data, request->length);
        }

        request->state = EC_INT_REQUEST_SUCCESS;
        EC_SLAVE_DBG(request->slave, 1, "Register request successful.\n");
    } else {
        request->state = EC_INT_REQUEST_FAILURE;
        EC_MASTER_ERR(master, "Register request failed.\n");
    }

    wake_up(&master->reg_queue);

    // check for another register request
    if (ec_fsm_master_action_process_register(fsm))
        return; // processing another request

    ec_fsm_master_restart(fsm);
}

/*****************************************************************************/<|MERGE_RESOLUTION|>--- conflicted
+++ resolved
@@ -226,14 +226,6 @@
         ec_master_clear_eoe_handlers(master);
 #endif
         ec_master_clear_slaves(master);
-<<<<<<< HEAD
-        fsm->slave_states = 0x00;
-        fsm->slaves_responding = 0; /* reset to trigger rescan on next link
-                                       up. */
-    }
-    fsm->link_state = master->main_device.link_state;
-=======
->>>>>>> 77ded23e
 
         for (dev_idx = EC_DEVICE_MAIN; dev_idx < EC_NUM_DEVICES; dev_idx++) {
             fsm->slave_states[dev_idx] = 0x00;
