--- conflicted
+++ resolved
@@ -13,23 +13,12 @@
 * Ethernet drivers:
     - Fix link detection in generic driver.
     - Add native drivers from 2.6.24 up to 2.6.31.
-* ethercat tool:
-<<<<<<< HEAD
-    - Output error after usage.
-* Fix casting away constness during expected WC calculation.
-* Include SoE drive_no in ethercat tool.
-=======
-    - Implement ranges for slaves and domains.
->>>>>>> 6929f2f7
 
 Future issues:
 
 * Remove allow_scanning flag.
-* Output skipped datagrams again.
 * Check for Enable SDO Complete Access flag.
 * Do not output 'SDO does not exist' when querying data type.
-* Always write down PDO assignment/mapping in doubt? If not, add an interface
-  for enforcing this.
 * Read AL status code on spontaneous state change.
 * recompile tool/CommandVersion.cpp if revision changes.
 * Log SoE IDNs with real name ([SP]-x-yyyy).
