--- conflicted
+++ resolved
@@ -42,12 +42,9 @@
 * Output SoE IDN configurations in 'ethercat config'.
 * Fix casting away constness during expected WC calculation.
 * Read AL status code on spontaneous state change.
-<<<<<<< HEAD
 * Fix clearing domains etc. when not activated and releasing.
 * Output -EPROTO if mailbox protocol is not supported.
-=======
 * Only output watchdog config if not default.
->>>>>>> 8b6d5f8a
 
 Future issues:
 
